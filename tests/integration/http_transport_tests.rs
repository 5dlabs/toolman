use serde_json::json;
use std::process::Stdio;
use std::time::Duration;
use tokio::process::Command;
use tokio::time::timeout;

#[tokio::test]
async fn test_toolman_server_with_solana_config() {
    // Test our actual server implementation with Solana configured
    println!("🧪 Testing toolman server HTTP transport with Solana");

    // Create a minimal config with Solana and Rust Docs
    let test_config = json!({
        "servers": {
            "solana": {
                "name": "Solana",
                "description": "Solana blockchain development tools",
                "transport": "http",
                "url": "https://mcp.solana.com/mcp",
                "enabled": true,
                "executionContext": "remote"
            },
            "rustdocs": {
                "name": "Rust Docs",
                "description": "Rust documentation MCP server",
                "transport": "http",
                "url": "http://rustdocs-mcp-rust-docs-mcp-server.mcp.svc.cluster.local:3000/sse",
                "enabled": true,
                "executionContext": "remote"
            }
        }
    });

    // Write test config
    std::fs::write("/tmp/servers-config.json", test_config.to_string()).unwrap();

    // Start our server with the test config
    let mut server = Command::new("target/release/toolman-server")
        .arg("--port")
        .arg("3001")
        .env("PROJECT_DIR", "/tmp")
        .env("RUST_LOG", "debug")
        .stdin(Stdio::null())
        .stdout(Stdio::piped())
        .stderr(Stdio::piped())
        .spawn()
        .expect("Failed to start toolman server");

    // Wait a moment for server to start
    tokio::time::sleep(Duration::from_secs(2)).await;

    // Test the server
    let client = reqwest::Client::new();
    let tools_request = json!({
        "jsonrpc": "2.0",
        "id": 1,
        "method": "tools/list",
        "params": {}
    });

    let result = timeout(Duration::from_secs(15), async {
        client
            .post("http://localhost:3001/mcp")
            .json(&tools_request)
            .send()
            .await
    });

    match result.await {
        Ok(Ok(response)) => {
            println!("✅ Server responded with status: {}", response.status());
            let response_text = response.text().await.unwrap_or_default();
            println!("📝 Response: {}", response_text);

            // Check if we got valid JSON
            if let Ok(json_response) = serde_json::from_str::<serde_json::Value>(&response_text) {
                println!("✅ Valid JSON response");

                if let Some(error) = json_response.get("error") {
                    println!("❌ Server returned error: {}", error);
                } else if let Some(result) = json_response.get("result") {
                    if let Some(tools) = result.get("tools") {
                        println!(
                            "✅ Got tools array with {} items",
                            tools.as_array().map(|a| a.len()).unwrap_or(0)
                        );
                    } else {
                        println!("❌ No tools in result");
                    }
                }
            } else {
                println!("❌ Invalid JSON response: {}", response_text);
            }
        }
        Ok(Err(e)) => {
            println!("❌ Request failed: {}", e);
        }
        Err(_) => {
            println!("❌ Request timed out");
        }
    }

    // Kill the server and capture logs
    let _ = server.kill().await;
    let output = server.wait_with_output().await.unwrap();

    // Print server logs for debugging
    if !output.stdout.is_empty() {
        println!("📋 Server stdout:");
        println!("{}", String::from_utf8_lossy(&output.stdout));
    }
    if !output.stderr.is_empty() {
        println!("📋 Server stderr:");
        println!("{}", String::from_utf8_lossy(&output.stderr));
    }

    // Cleanup
    let _ = std::fs::remove_file("/tmp/servers-config.json");
}

#[tokio::test]
<<<<<<< HEAD
async fn test_rustdocs_sse_direct() {
    // Test Rust Docs SSE transport directly - reproduce the exact production issue
    println!("🧪 Testing Rust Docs SSE transport directly");
    
    let client = reqwest::Client::new();
    let sse_url = "http://rustdocs-mcp-rust-docs-mcp-server.mcp.svc.cluster.local:3000/sse";
    
    // Step 1: Get session ID from SSE endpoint
    println!("🔄 Step 1: Getting session ID from SSE endpoint");
    let sse_result = timeout(Duration::from_secs(5), async {
        client
            .get(sse_url)
            .header("Accept", "text/event-stream")
            .send()
            .await
    });
    
    let session_id = match sse_result.await {
        Ok(Ok(response)) => {
            println!("✅ SSE endpoint response status: {}", response.status());
            let content_type = response.headers().get("content-type")
                .and_then(|v| v.to_str().ok())
                .unwrap_or("");
            println!("📋 Content-Type: {}", content_type);
            
            if content_type.contains("text/event-stream") {
                // Read first chunk to get session info
                use futures::StreamExt;
                let mut body = response.bytes_stream();
                
                let first_chunk = match timeout(Duration::from_secs(3), body.next()).await {
                    Ok(Some(Ok(chunk))) => String::from_utf8_lossy(&chunk).to_string(),
                    Ok(Some(Err(e))) => {
                        println!("❌ Failed to read SSE chunk: {}", e);
                        return;
                    }
                    Ok(None) => {
                        println!("❌ No data received from SSE endpoint");
                        return;
                    }
                    Err(_) => {
                        println!("❌ Timeout reading SSE chunk");
                        return;
                    }
                };
                
                println!("📦 First SSE chunk: {}", first_chunk);
                
                // Parse session ID from SSE format
                if let Some(data_line) = first_chunk.lines().find(|line| line.starts_with("data: ")) {
                    let endpoint_path = data_line.strip_prefix("data: ").unwrap_or("");
                    if let Some(session_param) = endpoint_path.split("sessionId=").nth(1) {
                        let session_id = session_param.to_string();
                        println!("✅ Extracted session ID: {}", session_id);
                        session_id
                    } else {
                        println!("❌ No sessionId found in SSE response");
                        return;
                    }
                } else {
                    println!("❌ No data line found in SSE response");
                    return;
                }
            } else {
                println!("❌ Not an SSE endpoint, content-type: {}", content_type);
                return;
            }
        }
        Ok(Err(e)) => {
            println!("❌ SSE request failed: {}", e);
            return;
        }
        Err(_) => {
            println!("❌ SSE request timed out");
            return;
        }
    };
    
    // Step 2: Test initialize request to message endpoint
    println!("🔄 Step 2: Testing initialize request");
    let base_url = sse_url.trim_end_matches("/sse").trim_end_matches('/');
    let message_url = format!("{}/message?sessionId={}", base_url, session_id);
    println!("📤 Message URL: {}", message_url);
    
    let init_request = json!({
=======
async fn test_rustdocs_sse_via_toolman_server() {
    // Test Rust Docs SSE transport via our actual toolman server
    // This tests the real implementation path that's failing

    let client = reqwest::Client::new();

    // Make a request to our toolman server's /mcp endpoint
    // This will trigger the actual SSE tool discovery code path
    let tools_request = json!({
>>>>>>> 8e2b2c74
        "jsonrpc": "2.0",
        "id": 1,
        "method": "initialize",
        "params": {
            "protocolVersion": "2024-11-05",
            "capabilities": {
                "roots": {
                    "listChanged": true
                },
                "sampling": {}
            },
            "clientInfo": {
                "name": "toolman-test",
                "version": "1.0.0"
            }
        }
    });
<<<<<<< HEAD
    
    println!("📤 Sending initialize request with 10s timeout...");
    let init_result = timeout(Duration::from_secs(10), async {
=======

    println!("Testing toolman server SSE implementation...");

    let result = timeout(Duration::from_secs(15), async {
>>>>>>> 8e2b2c74
        client
            .post(&message_url)
            .header("Accept", "application/json, text/event-stream")
            .header("Content-Type", "application/json")
            .json(&init_request)
            .send()
            .await
    });
    
    match init_result.await {
        Ok(Ok(response)) => {
<<<<<<< HEAD
            println!("✅ Initialize response status: {}", response.status());
            let response_text = response.text().await.unwrap_or_default();
            println!("📦 Initialize response (first 500 chars): {}", 
                    response_text.chars().take(500).collect::<String>());
            
            // Step 3: Test tools/list request  
            println!("🔄 Step 3: Testing tools/list request");
            let tools_request = json!({
                "jsonrpc": "2.0",
                "id": 2,
                "method": "tools/list",
                "params": {}
            });
            
            let tools_result = timeout(Duration::from_secs(10), async {
                client
                    .post(&message_url)
                    .header("Accept", "application/json, text/event-stream")
                    .header("Content-Type", "application/json")
                    .json(&tools_request)
                    .send()
                    .await
            });
            
            match tools_result.await {
                Ok(Ok(tools_response)) => {
                    println!("✅ Tools response status: {}", tools_response.status());
                    let tools_text = tools_response.text().await.unwrap_or_default();
                    println!("📦 Tools response (first 500 chars): {}", 
                            tools_text.chars().take(500).collect::<String>());
                    
                    // Try to parse as JSON or SSE format
                    if tools_text.contains("data: ") {
                        println!("🔄 Detected SSE format in tools response");
                        // Extract JSON from SSE format
                        let data_lines: Vec<&str> = tools_text
                            .lines()
                            .filter(|line| line.starts_with("data: "))
                            .collect();
                        
                        if !data_lines.is_empty() {
                            let combined_data = data_lines
                                .iter()
                                .map(|line| line.strip_prefix("data: ").unwrap_or(line))
                                .collect::<Vec<_>>()
                                .join("");
                            println!("🔍 Extracted JSON: {}", combined_data);
                            
                            if let Ok(json_response) = serde_json::from_str::<serde_json::Value>(&combined_data) {
                                if let Some(tools) = json_response.get("result").and_then(|r| r.get("tools")) {
                                    println!("✅ Successfully parsed {} tools", 
                                            tools.as_array().map(|a| a.len()).unwrap_or(0));
                                } else {
                                    println!("❌ No tools found in JSON response");
                                }
                            } else {
                                println!("❌ Failed to parse extracted JSON");
=======
            println!("Toolman server response status: {}", response.status());

            if response.status().is_success() {
                let response_text = response.text().await.unwrap_or_default();
                println!("Response body: {}", response_text);

                // Try to parse as JSON to see if it's valid MCP response
                if let Ok(json_response) = serde_json::from_str::<serde_json::Value>(&response_text)
                {
                    if let Some(tools) = json_response.get("result").and_then(|r| r.get("tools")) {
                        println!(
                            "Successfully got tools response with {} tools",
                            tools.as_array().map(|a| a.len()).unwrap_or(0)
                        );

                        // Check if rustdocs tools are included
                        if let Some(tools_array) = tools.as_array() {
                            let has_rustdocs = tools_array.iter().any(|tool| {
                                tool.get("name")
                                    .and_then(|n| n.as_str())
                                    .map(|name| name.contains("rust") || name.contains("doc"))
                                    .unwrap_or(false)
                            });

                            if has_rustdocs {
                                println!("✅ Rust Docs tools found in response");
                            } else {
                                println!(
                                    "❌ No Rust Docs tools found - SSE discovery may have failed"
                                );
>>>>>>> 8e2b2c74
                            }
                        }
                    } else if let Ok(json_response) = serde_json::from_str::<serde_json::Value>(&tools_text) {
                        println!("✅ Direct JSON response");
                        if let Some(tools) = json_response.get("result").and_then(|r| r.get("tools")) {
                            println!("✅ Successfully parsed {} tools", 
                                    tools.as_array().map(|a| a.len()).unwrap_or(0));
                        }
                    } else {
                        println!("❌ Could not parse tools response as JSON or SSE");
                    }
                }
                Ok(Err(e)) => {
                    println!("❌ Tools request failed: {}", e);
                }
                Err(_) => {
                    println!("❌ Tools request timed out");
                }
            }
        }
        Ok(Err(e)) => {
            println!("❌ Initialize request failed: {}", e);
        }
        Err(_) => {
            println!("❌ Initialize request timed out - this is likely the production issue!");
        }
    }
<<<<<<< HEAD
    
    println!("🏁 Rust Docs SSE direct test completed");
=======

    println!("SSE integration test via toolman server completed");
>>>>>>> 8e2b2c74
}

#[tokio::test]
async fn test_http_transport_detection() {
    // Test that URL-based detection works correctly

    // SSE URLs should be detected correctly
    assert!(is_sse_url("http://example.com/sse"));
    assert!(is_sse_url("https://rustdocs-server.com/sse"));

    // Direct HTTP URLs should not trigger SSE detection
    assert!(!is_sse_url("http://example.com/api"));
    assert!(!is_sse_url("https://mcp.solana.com/mcp"));
    assert!(!is_sse_url("http://localhost:3000/mcp"));
}

fn is_sse_url(url: &str) -> bool {
    url.ends_with("/sse")
}

#[tokio::test]
async fn test_solana_direct_http() {
    // Test Solana's direct HTTP transport specifically
    let solana_url = "https://mcp.solana.com/mcp";

    // This should NOT trigger SSE detection
    assert!(!is_sse_url(solana_url));

    // Test direct HTTP request to Solana
    let client = reqwest::Client::new();
    let tools_request = json!({
        "jsonrpc": "2.0",
        "id": 1,
        "method": "tools/list",
        "params": {}
    });

    let result = timeout(Duration::from_secs(10), async {
        client.post(solana_url).json(&tools_request).send().await
    });

    // Should succeed without SSE processing
    match result.await {
        Ok(Ok(response)) => {
            assert!(response.status().is_success() || response.status().is_client_error());
            println!(
                "Solana direct HTTP test passed: status {}",
                response.status()
            );
        }
        Ok(Err(e)) => {
            // Network errors are acceptable in test environment
            println!("Solana network error (expected in test): {}", e);
        }
        Err(_) => {
            panic!("Solana direct HTTP request should not timeout");
        }
    }
}<|MERGE_RESOLUTION|>--- conflicted
+++ resolved
@@ -119,7 +119,87 @@
 }
 
 #[tokio::test]
-<<<<<<< HEAD
+async fn test_rustdocs_sse_via_toolman_server() {
+    // Test Rust Docs SSE transport via our actual toolman server
+    // This tests the real implementation path that's failing
+
+    let client = reqwest::Client::new();
+
+    // Make a request to our toolman server's /mcp endpoint
+    // This will trigger the actual SSE tool discovery code path
+    let tools_request = json!({
+        "jsonrpc": "2.0",
+        "id": 1,
+        "method": "tools/list",
+        "params": {}
+    });
+
+    println!("Testing toolman server SSE implementation...");
+
+    let result = timeout(Duration::from_secs(15), async {
+        client
+            .post("http://localhost:3000/mcp")
+            .json(&tools_request)
+            .send()
+            .await
+    });
+
+    match result.await {
+        Ok(Ok(response)) => {
+            println!("Toolman server response status: {}", response.status());
+
+            if response.status().is_success() {
+                let response_text = response.text().await.unwrap_or_default();
+                println!("Response body: {}", response_text);
+
+                // Try to parse as JSON to see if it's valid MCP response
+                if let Ok(json_response) = serde_json::from_str::<serde_json::Value>(&response_text)
+                {
+                    if let Some(tools) = json_response.get("result").and_then(|r| r.get("tools")) {
+                        println!(
+                            "Successfully got tools response with {} tools",
+                            tools.as_array().map(|a| a.len()).unwrap_or(0)
+                        );
+
+                        // Check if rustdocs tools are included
+                        if let Some(tools_array) = tools.as_array() {
+                            let has_rustdocs = tools_array.iter().any(|tool| {
+                                tool.get("name")
+                                    .and_then(|n| n.as_str())
+                                    .map(|name| name.contains("rust") || name.contains("doc"))
+                                    .unwrap_or(false)
+                            });
+
+                            if has_rustdocs {
+                                println!("✅ Rust Docs tools found in response");
+                            } else {
+                                println!(
+                                    "❌ No Rust Docs tools found - SSE discovery may have failed"
+                                );
+                            }
+                        }
+                    } else {
+                        println!("❌ No tools in result");
+                    }
+                } else {
+                    println!("❌ Invalid JSON response");
+                }
+            } else {
+                println!("❌ Server returned error status");
+            }
+        }
+        Ok(Err(e)) => {
+            println!("❌ Request failed: {}", e);
+        }
+        Err(_) => {
+            println!("❌ Request timed out");
+        }
+    }
+
+    println!("SSE integration test via toolman server completed");
+}
+
+#[tokio::test]
 async fn test_rustdocs_sse_direct() {
     // Test Rust Docs SSE transport directly - reproduce the exact production issue
     println!("🧪 Testing Rust Docs SSE transport directly");
@@ -198,186 +278,53 @@
         }
     };
     
-    // Step 2: Test initialize request to message endpoint
-    println!("🔄 Step 2: Testing initialize request");
+    // Skip initialize and go directly to tools/list to test the fix
+    println!("🔄 Step 2: Testing direct tools/list request (skipping initialize)");
     let base_url = sse_url.trim_end_matches("/sse").trim_end_matches('/');
     let message_url = format!("{}/message?sessionId={}", base_url, session_id);
     println!("📤 Message URL: {}", message_url);
     
-    let init_request = json!({
-=======
-async fn test_rustdocs_sse_via_toolman_server() {
-    // Test Rust Docs SSE transport via our actual toolman server
-    // This tests the real implementation path that's failing
-
-    let client = reqwest::Client::new();
-
-    // Make a request to our toolman server's /mcp endpoint
-    // This will trigger the actual SSE tool discovery code path
     let tools_request = json!({
->>>>>>> 8e2b2c74
         "jsonrpc": "2.0",
         "id": 1,
-        "method": "initialize",
-        "params": {
-            "protocolVersion": "2024-11-05",
-            "capabilities": {
-                "roots": {
-                    "listChanged": true
-                },
-                "sampling": {}
-            },
-            "clientInfo": {
-                "name": "toolman-test",
-                "version": "1.0.0"
-            }
-        }
-    });
-<<<<<<< HEAD
-    
-    println!("📤 Sending initialize request with 10s timeout...");
-    let init_result = timeout(Duration::from_secs(10), async {
-=======
-
-    println!("Testing toolman server SSE implementation...");
-
-    let result = timeout(Duration::from_secs(15), async {
->>>>>>> 8e2b2c74
+        "method": "tools/list",
+        "params": {}
+    });
+    
+    println!("📤 Sending tools/list request directly (no initialize)...");
+    let tools_result = timeout(Duration::from_secs(10), async {
         client
             .post(&message_url)
             .header("Accept", "application/json, text/event-stream")
             .header("Content-Type", "application/json")
-            .json(&init_request)
+            .json(&tools_request)
             .send()
             .await
     });
     
-    match init_result.await {
-        Ok(Ok(response)) => {
-<<<<<<< HEAD
-            println!("✅ Initialize response status: {}", response.status());
-            let response_text = response.text().await.unwrap_or_default();
-            println!("📦 Initialize response (first 500 chars): {}", 
-                    response_text.chars().take(500).collect::<String>());
+    match tools_result.await {
+        Ok(Ok(tools_response)) => {
+            let status = tools_response.status();
+            println!("✅ Tools response status: {}", status);
+            let tools_text = tools_response.text().await.unwrap_or_default();
+            println!("📦 Tools response (first 500 chars): {}", 
+                    tools_text.chars().take(500).collect::<String>());
             
-            // Step 3: Test tools/list request  
-            println!("🔄 Step 3: Testing tools/list request");
-            let tools_request = json!({
-                "jsonrpc": "2.0",
-                "id": 2,
-                "method": "tools/list",
-                "params": {}
-            });
-            
-            let tools_result = timeout(Duration::from_secs(10), async {
-                client
-                    .post(&message_url)
-                    .header("Accept", "application/json, text/event-stream")
-                    .header("Content-Type", "application/json")
-                    .json(&tools_request)
-                    .send()
-                    .await
-            });
-            
-            match tools_result.await {
-                Ok(Ok(tools_response)) => {
-                    println!("✅ Tools response status: {}", tools_response.status());
-                    let tools_text = tools_response.text().await.unwrap_or_default();
-                    println!("📦 Tools response (first 500 chars): {}", 
-                            tools_text.chars().take(500).collect::<String>());
-                    
-                    // Try to parse as JSON or SSE format
-                    if tools_text.contains("data: ") {
-                        println!("🔄 Detected SSE format in tools response");
-                        // Extract JSON from SSE format
-                        let data_lines: Vec<&str> = tools_text
-                            .lines()
-                            .filter(|line| line.starts_with("data: "))
-                            .collect();
-                        
-                        if !data_lines.is_empty() {
-                            let combined_data = data_lines
-                                .iter()
-                                .map(|line| line.strip_prefix("data: ").unwrap_or(line))
-                                .collect::<Vec<_>>()
-                                .join("");
-                            println!("🔍 Extracted JSON: {}", combined_data);
-                            
-                            if let Ok(json_response) = serde_json::from_str::<serde_json::Value>(&combined_data) {
-                                if let Some(tools) = json_response.get("result").and_then(|r| r.get("tools")) {
-                                    println!("✅ Successfully parsed {} tools", 
-                                            tools.as_array().map(|a| a.len()).unwrap_or(0));
-                                } else {
-                                    println!("❌ No tools found in JSON response");
-                                }
-                            } else {
-                                println!("❌ Failed to parse extracted JSON");
-=======
-            println!("Toolman server response status: {}", response.status());
-
-            if response.status().is_success() {
-                let response_text = response.text().await.unwrap_or_default();
-                println!("Response body: {}", response_text);
-
-                // Try to parse as JSON to see if it's valid MCP response
-                if let Ok(json_response) = serde_json::from_str::<serde_json::Value>(&response_text)
-                {
-                    if let Some(tools) = json_response.get("result").and_then(|r| r.get("tools")) {
-                        println!(
-                            "Successfully got tools response with {} tools",
-                            tools.as_array().map(|a| a.len()).unwrap_or(0)
-                        );
-
-                        // Check if rustdocs tools are included
-                        if let Some(tools_array) = tools.as_array() {
-                            let has_rustdocs = tools_array.iter().any(|tool| {
-                                tool.get("name")
-                                    .and_then(|n| n.as_str())
-                                    .map(|name| name.contains("rust") || name.contains("doc"))
-                                    .unwrap_or(false)
-                            });
-
-                            if has_rustdocs {
-                                println!("✅ Rust Docs tools found in response");
-                            } else {
-                                println!(
-                                    "❌ No Rust Docs tools found - SSE discovery may have failed"
-                                );
->>>>>>> 8e2b2c74
-                            }
-                        }
-                    } else if let Ok(json_response) = serde_json::from_str::<serde_json::Value>(&tools_text) {
-                        println!("✅ Direct JSON response");
-                        if let Some(tools) = json_response.get("result").and_then(|r| r.get("tools")) {
-                            println!("✅ Successfully parsed {} tools", 
-                                    tools.as_array().map(|a| a.len()).unwrap_or(0));
-                        }
-                    } else {
-                        println!("❌ Could not parse tools response as JSON or SSE");
-                    }
-                }
-                Ok(Err(e)) => {
-                    println!("❌ Tools request failed: {}", e);
-                }
-                Err(_) => {
-                    println!("❌ Tools request timed out");
-                }
-            }
-        }
-        Ok(Err(e)) => {
-            println!("❌ Initialize request failed: {}", e);
-        }
-        Err(_) => {
-            println!("❌ Initialize request timed out - this is likely the production issue!");
-        }
-    }
-<<<<<<< HEAD
+            if status.is_success() {
+                println!("✅ Direct tools/list request succeeded - SSE session timeout fix working!");
+            } else {
+                println!("❌ Direct tools/list request failed with status: {}", status);
+            }
+        }
+        Ok(Err(e)) => {
+            println!("❌ Tools request failed: {}", e);
+        }
+        Err(_) => {
+            println!("❌ Tools request timed out");
+        }
+    }
     
     println!("🏁 Rust Docs SSE direct test completed");
-=======
-
-    println!("SSE integration test via toolman server completed");
->>>>>>> 8e2b2c74
 }
 
 #[tokio::test]
