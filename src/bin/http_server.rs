#![allow(clippy::uninlined_format_args)]
#![allow(clippy::match_single_binding)]
#![allow(clippy::redundant_pattern_matching)]
#![allow(clippy::too_many_arguments)]

use anyhow::Result;
use axum::{
    extract::State,
    http::StatusCode,
    response::Json,
    routing::{get, post},
    Router,
};
use chrono::Utc;
use clap::Parser;
use serde::{Deserialize, Serialize};
use serde_json::{json, Value};
use std::collections::HashMap;
use std::net::SocketAddr;
use std::sync::Arc;
use tokio::sync::RwLock;
use toolman::config::{process_env_templates, TemplateContext};
use toolman::config::{ServerConfig, SystemConfigManager as ConfigManager};
use toolman::resolve_working_directory;
use tower_http::cors::CorsLayer;

/// Toolman HTTP MCP Server
#[derive(Parser)]
#[command(author, version, about)]
struct Args {
    /// HTTP server port
    #[arg(short = 'P', long = "port", default_value = "3000")]
    port: u16,

    /// Project directory containing servers-config.json
    #[arg(short = 'p', long = "project-dir")]
    project_dir: Option<std::path::PathBuf>,

    /// Export all discovered tools to a JSON file and exit
    #[arg(long = "export-tools")]
    export_tools: Option<std::path::PathBuf>,
}

#[derive(Debug, Clone, Serialize, Deserialize)]
struct Tool {
    name: String,
    description: String,
    #[serde(rename = "inputSchema")]
    input_schema: Value,
    server_name: String,
}

// Tool name parsing structures and functions
#[derive(Debug, Clone, PartialEq)]
struct ParsedTool {
    server_name: String,
    tool_name: String,
}

#[derive(Debug, thiserror::Error)]
enum ToolParseError {
    #[error("Invalid tool name format: '{0}' (expected 'server_tool' format)")]
    InvalidFormat(String),
    #[error("Empty tool name")]
    EmptyToolName,
}

/// Parse a prefixed tool name into server and tool components
///
/// Examples:
/// - "memory_delete_entities" → ParsedTool { server_name: "memory", tool_name: "delete_entities" }
/// - "filesystem_read_file" → ParsedTool { server_name: "filesystem", tool_name: "read_file" }
/// - "complex_server_complex_tool_name" → ParsedTool { server_name: "complex_server", tool_name: "complex_tool_name" }
fn parse_tool_name_with_servers(
    tool_name: &str,
    available_servers: &[String],
) -> Result<ParsedTool, ToolParseError> {
    if tool_name.is_empty() {
        return Err(ToolParseError::EmptyToolName);
    }

    // Convert server names to underscore format for matching
    // e.g., "task-master-ai" -> "task_master_ai"
    let underscore_servers: Vec<String> = available_servers
        .iter()
        .map(|s| s.replace('-', "_"))
        .collect();

    // Find underscore positions
    let underscore_positions: Vec<usize> = tool_name
        .char_indices()
        .filter(|(_, c)| *c == '_')
        .map(|(i, _)| i)
        .collect();

    if underscore_positions.is_empty() {
        return Err(ToolParseError::InvalidFormat(tool_name.to_string()));
    }

    // Try each underscore position to find a match with known servers
    for &underscore_pos in &underscore_positions {
        let potential_server_underscore = &tool_name[..underscore_pos];
        let potential_tool = &tool_name[underscore_pos + 1..];

        if !potential_server_underscore.is_empty() && !potential_tool.is_empty() {
            // Check if this matches any of our known servers (in underscore format)
            if underscore_servers
                .iter()
                .any(|s| s == potential_server_underscore)
            {
                // Find the original server name (with hyphens)
                let original_server = available_servers
                    .iter()
                    .find(|s| s.replace('-', "_") == potential_server_underscore)
                    .unwrap(); // Safe because we just found it above

                return Ok(ParsedTool {
                    server_name: original_server.clone(),
                    tool_name: potential_tool.to_string(),
                });
            }
        }
    }

    Err(ToolParseError::InvalidFormat(format!(
        "{} (no matching server found in: {})",
        tool_name,
        available_servers.join(", ")
    )))
}

// Legacy function for backwards compatibility with tests
#[cfg(test)]
fn parse_tool_name(tool_name: &str) -> Result<ParsedTool, ToolParseError> {
    // Fallback to simple pattern matching when server list not available
    if tool_name.is_empty() {
        return Err(ToolParseError::EmptyToolName);
    }

    let underscore_positions: Vec<usize> = tool_name
        .char_indices()
        .filter(|(_, c)| *c == '_')
        .map(|(i, _)| i)
        .collect();

    if underscore_positions.is_empty() {
        return Err(ToolParseError::InvalidFormat(tool_name.to_string()));
    }

    // Use first underscore as fallback
    let underscore_pos = underscore_positions[0];
    let server_name = &tool_name[..underscore_pos];
    let tool_name_part = &tool_name[underscore_pos + 1..];

    if server_name.is_empty() || tool_name_part.is_empty() {
        return Err(ToolParseError::InvalidFormat(tool_name.to_string()));
    }

    Ok(ParsedTool {
        server_name: server_name.to_string(),
        tool_name: tool_name_part.to_string(),
    })
}

// Server connection pool structures and implementations
use std::process::Stdio;
use tokio::io::{AsyncBufReadExt, AsyncWriteExt, BufReader};
use tokio::process::{Child, Command};
use tokio::sync::Mutex;

#[derive(Debug)]
struct McpServerConnection {
    #[allow(dead_code)]
    process: Child,
    stdin: tokio::process::ChildStdin,
    stdout_reader: BufReader<tokio::process::ChildStdout>,
    server_name: String,
    next_request_id: Arc<Mutex<u64>>,
}

#[derive(Debug)]
struct ServerConnectionPool {
    connections: Arc<RwLock<HashMap<String, Arc<Mutex<McpServerConnection>>>>>,
    config_manager: Arc<RwLock<ConfigManager>>,
}

impl ServerConnectionPool {
    fn new(config_manager: Arc<RwLock<ConfigManager>>) -> Self {
        Self {
            connections: Arc::new(RwLock::new(HashMap::new())),
            config_manager,
        }
    }

    /// Check if Docker is available and ready
    async fn is_docker_ready(&self) -> bool {
        use tokio::process::Command;

        // Try to run docker version command
        match Command::new("docker").arg("version").output().await {
            Ok(output) => {
                if output.status.success() {
                    println!("✅ Docker is available and ready");
                    true
                } else {
                    println!("❌ Docker command failed with status: {}", output.status);
                    false
                }
            }
            Err(e) => {
                println!("❌ Docker command error: {}", e);
                false
            }
        }
    }

    /// Wait for Docker to be ready with timeout and retry logic
    async fn wait_for_docker(&self, timeout_secs: u64) -> anyhow::Result<()> {
        use tokio::time::{sleep, Duration, Instant};

        let start_time = Instant::now();
        let timeout = Duration::from_secs(timeout_secs);
        let retry_interval = Duration::from_secs(2);

        println!(
            "🐳 Waiting for Docker to be ready (timeout: {}s)...",
            timeout_secs
        );

        loop {
            if self.is_docker_ready().await {
                println!("✅ Docker is ready (elapsed: {:?})", start_time.elapsed());
                return Ok(());
            }

            if start_time.elapsed() >= timeout {
                return Err(anyhow::anyhow!(
                    "Docker not ready after {} seconds. Docker-based MCP servers may not work.",
                    timeout_secs
                ));
            }

            println!(
                "⏳ Docker not ready yet, retrying in {}s...",
                retry_interval.as_secs()
            );
            sleep(retry_interval).await;
        }
    }

    /// Start an MCP server and establish a connection
    async fn start_server(&self, server_name: &str) -> anyhow::Result<()> {
        self.start_server_with_context(server_name, None).await
    }

    /// Start an MCP server with optional user working directory context
    async fn start_server_with_context(
        &self,
        server_name: &str,
        _user_working_dir: Option<&std::path::Path>,
    ) -> anyhow::Result<()> {
        // Check if server is already connected
        let connections = self.connections.read().await;
        if connections.contains_key(server_name) {
            println!("🔗 Server '{}' is already connected", server_name);
            return Ok(());
        }

        let servers = self.config_manager.read().await;
        let config = servers.get_servers().get(server_name).ok_or_else(|| {
            anyhow::anyhow!("Server '{}' not found in configuration", server_name)
        })?;

        // Check if this is a Docker-based server and ensure Docker is ready
        if config.command == "docker" {
            println!(
                "🐳 [{}] Detected Docker-based server, checking Docker readiness...",
                server_name
            );
            if let Err(e) = self.wait_for_docker(30).await {
                println!("⚠️ [{}] Docker readiness check failed: {}", server_name, e);
                // Continue anyway, but warn that it might not work
            }
        }

        println!("🚀 Starting MCP server: {}", server_name);

        // Spawn the server process
        let mut cmd = Command::new(&config.command);

        // Use configured args for all servers
        cmd.args(&config.args);

        cmd.stdin(Stdio::piped())
            .stdout(Stdio::piped())
            .stderr(Stdio::piped());

        // Set working directory (default to project directory if not specified)
        let project_dir = servers
            .get_config_path()
            .parent()
            .unwrap_or_else(|| std::path::Path::new("."));
        let working_dir = config
            .working_directory
            .as_ref()
            .map(|wd| resolve_working_directory(wd, project_dir))
            .unwrap_or_else(|| project_dir.to_path_buf());
        cmd.current_dir(&working_dir);
        println!(
            "🔍 [{}] Setting working directory: {}",
            server_name,
            working_dir.display()
        );

        // Inherit all environment variables from parent process
        cmd.envs(std::env::vars());

        // Process environment variables with template substitution
        let project_dir = servers
            .get_config_path()
            .parent()
            .unwrap_or_else(|| std::path::Path::new("."));
        let template_context = TemplateContext::new(
            project_dir.to_path_buf(),
            working_dir.clone(),
            server_name.to_string(),
        );
        let processed_env = process_env_templates(&config.env, &template_context);

        // Add/override with server-specific environment variables
        for (key, value) in &processed_env {
            cmd.env(key, value);
            if !value.is_empty() {
                println!("🔧 [{}] Setting env {}={}", server_name, key, value);
            }
        }

        let mut process = cmd
            .spawn()
            .map_err(|e| anyhow::anyhow!("Failed to spawn server '{}': {}", server_name, e))?;

        let stdin = process
            .stdin
            .take()
            .ok_or_else(|| anyhow::anyhow!("Failed to get stdin for server '{}'", server_name))?;
        let stdout = process
            .stdout
            .take()
            .ok_or_else(|| anyhow::anyhow!("Failed to get stdout for server '{}'", server_name))?;

        let stdout_reader = BufReader::new(stdout);

        // Create connection object
        let connection = McpServerConnection {
            process,
            stdin,
            stdout_reader,
            server_name: server_name.to_string(),
            next_request_id: Arc::new(Mutex::new(1)),
        };

        let connection_arc = Arc::new(Mutex::new(connection));

        // Initialize the MCP server
        self.initialize_server(connection_arc.clone()).await?;

        // Store the connection
        {
            let mut connections = self.connections.write().await;
            connections.insert(server_name.to_string(), connection_arc);
        }

        println!(
            "✅ Successfully started and initialized server: {}",
            server_name
        );
        Ok(())
    }

    /// Initialize an MCP server with the required handshake
    async fn initialize_server(
        &self,
        connection: Arc<Mutex<McpServerConnection>>,
    ) -> anyhow::Result<()> {
        let server_name = {
            let conn = connection.lock().await;
            conn.server_name.clone()
        };

        println!("🔄 Initializing MCP server: {}", server_name);

        // Send initialize request
        let init_request = json!({
            "jsonrpc": "2.0",
            "id": 1,
            "method": "initialize",
            "params": {
                "protocolVersion": "2024-11-05",
                "capabilities": {
                    "tools": {
                        "listChanged": true
                    }
                },
                "clientInfo": {
                    "name": "toolman-http",
                    "version": "1.0.0"
                }
            }
        });

        self.send_request(connection.clone(), init_request).await?;

        // Read initialization response
        let _init_response = self.read_response(connection.clone()).await?;

        // Send initialized notification
        let initialized_notification = json!({
            "jsonrpc": "2.0",
            "method": "notifications/initialized"
        });

        self.send_notification(connection.clone(), initialized_notification)
            .await?;

        // Give server time to initialize
        tokio::time::sleep(tokio::time::Duration::from_secs(2)).await;

        println!("✅ Server '{}' initialized successfully", server_name);
        Ok(())
    }

    /// Send a JSON-RPC request to a server
    async fn send_request(
        &self,
        connection: Arc<Mutex<McpServerConnection>>,
        request: Value,
    ) -> anyhow::Result<()> {
        let request_msg = format!("{}\n", serde_json::to_string(&request)?);

        let mut conn = connection.lock().await;
        conn.stdin
            .write_all(request_msg.as_bytes())
            .await
            .map_err(|e| anyhow::anyhow!("Failed to send request: {}", e))?;

        Ok(())
    }

    /// Send a JSON-RPC notification to a server
    async fn send_notification(
        &self,
        connection: Arc<Mutex<McpServerConnection>>,
        notification: Value,
    ) -> anyhow::Result<()> {
        let notification_msg = format!("{}\n", serde_json::to_string(&notification)?);

        let mut conn = connection.lock().await;
        conn.stdin
            .write_all(notification_msg.as_bytes())
            .await
            .map_err(|e| anyhow::anyhow!("Failed to send notification: {}", e))?;

        Ok(())
    }

    /// Read a response from a server
    async fn read_response(
        &self,
        connection: Arc<Mutex<McpServerConnection>>,
    ) -> anyhow::Result<Value> {
        let mut conn = connection.lock().await;

        let mut line = String::new();
        loop {
            line.clear();
            let bytes_read = tokio::time::timeout(
                tokio::time::Duration::from_secs(30), // Increased timeout for large responses
                conn.stdout_reader.read_line(&mut line),
            )
            .await
            .map_err(|_| anyhow::anyhow!("Timeout reading response"))?
            .map_err(|e| anyhow::anyhow!("Failed to read response: {}", e))?;

            if bytes_read == 0 {
                return Err(anyhow::anyhow!("Server connection closed"));
            }

            // Try to parse as JSON
            if let Ok(response) = serde_json::from_str::<Value>(&line) {
                // Check if this is a notification (has "method" but no "id")
                if response.get("method").is_some() && response.get("id").is_none() {
                    // This is a notification message, continue reading for the actual response
                    continue;
                }

                // Check if this is an actual response (has "id" and either "result" or "error")
                if response.get("id").is_some()
                    && (response.get("result").is_some() || response.get("error").is_some())
                {
                    // This is the actual response we want
                    return Ok(response);
                }

                // If it's JSON but doesn't match our criteria, continue reading
                continue;
            }

            // If not JSON, it might be a status message, continue reading
        }
    }

    /// Forward a tool call to the appropriate server with user context
    async fn forward_tool_call_with_context(
        &self,
        server_name: &str,
        tool_name: &str,
        arguments: Value,
        user_working_dir: Option<&std::path::Path>,
    ) -> anyhow::Result<Value> {
        // Check if this is an HTTP transport server
        let config_manager = self.config_manager.read().await;
        let server_config = config_manager
            .get_servers()
            .get(server_name)
            .ok_or_else(|| anyhow::anyhow!("Server '{}' not found", server_name))?;

        // Handle HTTP and SSE transports
        if server_config.transport == "http" || server_config.transport == "sse" {
            if let Some(url) = &server_config.url {
                println!("🌐 Forwarding HTTP request to: {}", url);

                // Create HTTP client if not exists
                let client = reqwest::Client::new();

                // Use transport type to determine communication method
                if server_config.transport == "sse" {
                    // Use SSE bidirectional communication
                    return call_tool_via_sse(&client, server_name, url, tool_name, arguments)
                        .await;
                } else {
                    // Direct HTTP endpoint (like Solana)
                    let request_body = json!({
                        "jsonrpc": "2.0",
                        "id": 1,
                        "method": "tools/call",
                        "params": {
                            "name": tool_name,
                            "arguments": arguments
                        }
                    });

                    // Send HTTP POST request with proper Accept headers
                    let response = client
                        .post(url)
                        .header("Accept", "application/json,text/event-stream")
                        .json(&request_body)
                        .send()
                        .await
                        .map_err(|e| anyhow::anyhow!("HTTP request failed: {}", e))?;

                    // Parse response - handle both JSON and SSE formats
                    let response_text = response
                        .text()
                        .await
                        .map_err(|e| anyhow::anyhow!("Failed to read HTTP response: {}", e))?;

                    // Check if response is SSE format (like Solana)
                    let response_json: Value = if response_text.starts_with("event:") {
                        // SSE format: extract JSON from "data:" line
                        println!("📡 [{}] Detected SSE response format", server_name);
                        for line in response_text.lines() {
                            if let Some(data) = line.strip_prefix("data: ") {
                                return serde_json::from_str(data).map_err(|e| {
                                    anyhow::anyhow!("Failed to parse SSE data as JSON: {}", e)
                                });
                            }
                        }
                        return Err(anyhow::anyhow!("No data line found in SSE response"));
                    } else {
                        // Direct JSON format
                        println!("📡 [{}] Detected JSON response format", server_name);
                        serde_json::from_str(&response_text)
                            .map_err(|e| anyhow::anyhow!("Failed to parse JSON response: {}", e))?
                    };

                    println!("📨 Received HTTP response from server {}", server_name);
                    return Ok(response_json);
                }
            } else {
                return Err(anyhow::anyhow!("HTTP transport requires 'url' field"));
            }
        }

        // Original stdio logic
        // Start server if not already started
        if user_working_dir.is_some() {
            self.start_server_with_context(server_name, user_working_dir)
                .await?;
        } else {
            self.start_server(server_name).await?;
        }

        let connection = {
            let connections = self.connections.read().await;
            connections
                .get(server_name)
                .ok_or_else(|| anyhow::anyhow!("Server '{}' connection not found", server_name))?
                .clone()
        };

        // Get next request ID
        let request_id = {
            let conn = connection.lock().await;
            let mut id = conn.next_request_id.lock().await;
            let current_id = *id;
            *id += 1;
            current_id
        };

        // Create tools/call request
        let tool_request = json!({
            "jsonrpc": "2.0",
            "id": request_id,
            "method": "tools/call",
            "params": {
                "name": tool_name,
                "arguments": arguments
            }
        });

        println!(
            "🔧 Forwarding tool call: {} to server {}",
            tool_name, server_name
        );

        // Send request and read response
        self.send_request(connection.clone(), tool_request).await?;
        let response = self.read_response(connection).await?;

        println!("📨 Received response from server {}", server_name);

        Ok(response)
    }

    /// Stop a server connection
    #[allow(dead_code)]
    async fn stop_server(&self, server_name: &str) -> anyhow::Result<()> {
        let connection = {
            let mut connections = self.connections.write().await;
            connections.remove(server_name)
        };

        if let Some(connection) = connection {
            let mut conn = connection.lock().await;
            let _ = conn.process.kill().await;
            println!("🛑 Stopped server: {}", server_name);
        }

        Ok(())
    }
}

#[derive(Clone)]
pub struct BridgeState {
    // System-level configuration manager (for server startup and discovery)
    system_config_manager: Arc<RwLock<ConfigManager>>,
    // Available tools from all configured servers (discovered once from system config)
    available_tools: Arc<RwLock<HashMap<String, Tool>>>,
    // Connection pool for active MCP servers
    connection_pool: Arc<ServerConnectionPool>,
    // Current working directory for user context (per-request)
    current_working_dir: Arc<RwLock<Option<std::path::PathBuf>>>,
}

// JSON-RPC 2.0 message types
#[derive(Debug, Deserialize)]
struct JsonRpcRequest {
    #[allow(dead_code)]
    jsonrpc: String,
    id: Option<Value>,
    method: String,
    params: Option<Value>,
}

#[derive(Debug, Serialize)]
struct JsonRpcResponse {
    jsonrpc: String,
    id: Option<Value>,
    #[serde(skip_serializing_if = "Option::is_none")]
    result: Option<Value>,
    #[serde(skip_serializing_if = "Option::is_none")]
    error: Option<JsonRpcError>,
}

#[derive(Debug, Serialize)]
struct JsonRpcError {
    code: i32,
    message: String,
}

impl BridgeState {
    pub fn new(project_dir: Option<std::path::PathBuf>) -> Result<Self> {
        // Determine system config path from environment variable or fallback to project
        let system_config_path = std::env::var("SYSTEM_CONFIG_PATH")
            .ok()
            .map(std::path::PathBuf::from)
            .or_else(|| project_dir.clone());

        println!("🔧 System config path: {:?}", system_config_path);
        println!("🔧 Project directory: {:?}", project_dir);

        // Create system-level config manager (for server discovery and startup)
        let system_config_manager_instance = ConfigManager::new(system_config_path)?;

        // Cleanup orphaned temporary files from previous runs
        if let Err(e) = system_config_manager_instance.cleanup_temp_files() {
            eprintln!("Warning: Failed to cleanup temporary files: {}", e);
        }

        let system_config_manager = Arc::new(RwLock::new(system_config_manager_instance));
        let connection_pool = Arc::new(ServerConnectionPool::new(system_config_manager.clone()));

        // Create the state
        let state = Self {
            system_config_manager,
            available_tools: Arc::new(RwLock::new(HashMap::new())),
            connection_pool,
            current_working_dir: Arc::new(RwLock::new(None)),
        };

        // Discover all available tools at startup
        let state_clone = state.clone();
        tokio::spawn(async move {
            if let Err(e) = state_clone.discover_all_tools().await {
                eprintln!("❌ Failed to discover tools at startup: {}", e);
            }
        });

        Ok(state)
    }

    /// Discover all available tools from all configured servers
    async fn discover_all_tools(&self) -> anyhow::Result<()> {
        println!("🔍 Discovering all available tools from configured servers...");

        let config_manager = self.system_config_manager.read().await;
        let servers = config_manager.get_servers();
        let mut all_tools = HashMap::new();

        for (server_name, config) in servers.iter() {
            println!("🔍 Discovering tools from server: {}", server_name);
            match self.discover_server_tools(server_name, config).await {
                Ok(tools) => {
                    println!(
                        "✅ Discovered {} tools from server '{}'",
                        tools.len(),
                        server_name
                    );
                    for tool in tools {
                        let prefixed_name = format!("{}_{}", tool.server_name, tool.name);
                        all_tools.insert(prefixed_name, tool);
                    }
                }
                Err(e) => {
                    eprintln!(
                        "⚠️ Failed to discover tools from server '{}': {}",
                        server_name, e
                    );
                }
            }
        }

        // Store discovered tools
        let mut available_tools = self.available_tools.write().await;
        *available_tools = all_tools;
        println!(
            "✅ Tool discovery complete. Total tools available: {}",
            available_tools.len()
        );

        Ok(())
    }

    // Discover tools from a single server (without "starting" it permanently)
    async fn discover_server_tools(
        &self,
        server_name: &str,
        config: &ServerConfig,
    ) -> anyhow::Result<Vec<Tool>> {
        let start_time = std::time::Instant::now();
        println!(
            "🔍 [{}] Starting tool discovery at {:?}",
            server_name,
            chrono::Utc::now().format("%H:%M:%S")
        );

        // Handle HTTP and SSE transports
        if config.transport == "http" || config.transport == "sse" {
            if let Some(url) = &config.url {
                println!(
                    "🌐 [{}] Discovering tools from HTTP server: {}",
                    server_name, url
                );

                let client = reqwest::Client::new();

                // Use transport type to determine communication method
                println!(
                    "🔍 [{}] URL: {}, transport: {}",
                    server_name, url, config.transport
                );
                let (message_url, session_id) = if config.transport == "sse" {
                    println!(
                        "🔄 [{}] Detected SSE endpoint, starting SSE handshake",
                        server_name
                    );
                    let sse_response = client
                        .get(url)
                        .header("Accept", "text/event-stream")
                        .send()
                        .await;

                    if let Ok(response) = sse_response {
                        let content_type = response
                            .headers()
                            .get("content-type")
                            .and_then(|v| v.to_str().ok())
                            .unwrap_or("");

                        if content_type.contains("text/event-stream") {
                            // This is an SSE endpoint, parse the session info
                            // For SSE, we only need to read the initial chunk with session ID
                            let mut body = response.bytes_stream();
                            use futures::StreamExt;

                            let first_chunk = match tokio::time::timeout(
                                tokio::time::Duration::from_secs(10),
                                body.next(),
                            )
                            .await
                            {
                                Ok(Some(Ok(chunk))) => String::from_utf8_lossy(&chunk).to_string(),
                                Ok(Some(Err(e))) => {
                                    return Err(anyhow::anyhow!("Failed to read SSE chunk: {}", e))
                                }
                                Ok(None) => {
                                    return Err(anyhow::anyhow!(
                                        "No data received from SSE endpoint"
                                    ))
                                }
                                Err(_) => {
                                    return Err(anyhow::anyhow!(
                                        "Timeout waiting for SSE session data (waited 10s)"
                                    ))
                                }
                            };

                            // Parse SSE format: "event: endpoint\ndata: /message?sessionId=xxx"
                            let session_id = if let Some(data_line) =
                                first_chunk.lines().find(|line| line.starts_with("data: "))
                            {
                                let endpoint_path = data_line.strip_prefix("data: ").unwrap_or("");
                                if let Some(session_param) =
                                    endpoint_path.split("sessionId=").nth(1)
                                {
                                    session_param.to_string()
                                } else {
                                    return Err(anyhow::anyhow!(
                                        "No sessionId found in SSE response"
                                    ));
                                }
                            } else {
                                return Err(anyhow::anyhow!("No data line found in SSE response"));
                            };

                            // Construct the message URL
                            let base_url = url.trim_end_matches("/sse").trim_end_matches('/');
                            let message_url =
                                format!("{}/message?sessionId={}", base_url, session_id);
                            println!("🔗 [{}] SSE session ID: {}", server_name, session_id);
                            println!("🎯 [{}] SSE message URL: {}", server_name, message_url);
                            (message_url, session_id)
                        } else {
                            // Not SSE, use original direct HTTP approach
                            (url.to_string(), String::new())
                        }
                    } else {
                        // Failed to GET, try original direct HTTP approach
                        (url.to_string(), String::new())
                    }
                } else {
                    // URL doesn't end with /sse, use direct HTTP approach
                    println!("🔗 [{}] Using direct HTTP approach", server_name);
                    (url.to_string(), String::new())
                };

                println!("🎯 [{}] Final message_url: {}", server_name, message_url);

                // Handle SSE vs HTTP endpoints differently
                if config.transport == "sse" {
                    println!(
                        "🔄 [{}] SSE endpoint detected - using SSE transport",
                        server_name
                    );

                    // For SSE endpoints, we need to handle the full MCP handshake
                    // with responses coming through the SSE stream
                    return discover_tools_via_sse(&client, server_name, url, &session_id).await;
                }

                // Non-SSE HTTP endpoint handling
                println!(
                    "🔄 [{}] HTTP endpoint - sending initialize first",
                    server_name
                );

                // Initialize the server for non-SSE endpoints
                let init_request = json!({
                    "jsonrpc": "2.0",
                    "id": 1,
                    "method": "initialize",
                    "params": {
                        "protocolVersion": "2024-11-05",
                        "capabilities": {},
                        "clientInfo": {
                            "name": "toolman",
                            "version": "1.0.0"
                        }
                    }
                });

                println!(
                    "📤 [{}] Sending initialize request to: {}",
                    server_name, message_url
                );
                let init_response = client
                    .post(&message_url)
                    .header("Accept", "application/json,text/event-stream")
                    .json(&init_request)
                    .send()
                    .await
                    .map_err(|e| anyhow::anyhow!("HTTP init request failed: {}", e))?;

                println!(
                    "📥 [{}] Initialize response status: {}",
                    server_name,
                    init_response.status()
                );

                // Get tools list
                let tools_request = json!({
                    "jsonrpc": "2.0",
                    "id": 2,
                    "method": "tools/list",
                    "params": {}
                });

                println!(
                    "📤 [{}] Sending tools/list request to: {}",
                    server_name, message_url
                );
                let tools_response = client
                    .post(&message_url)
                    .header("Accept", "application/json,text/event-stream")
                    .json(&tools_request)
                    .send()
                    .await
                    .map_err(|e| anyhow::anyhow!("HTTP tools request failed: {}", e))?;

                println!(
                    "📥 [{}] Tools response status: {}",
                    server_name,
                    tools_response.status()
                );
                let response_text = tools_response
                    .text()
                    .await
                    .map_err(|e| anyhow::anyhow!("Failed to get response text: {}", e))?;
                println!("🔍 [{}] Raw tools response: {}", server_name, response_text);

                // Handle SSE format responses (both direct HTTP endpoints like Solana and SSE endpoints like rustdocs)
                let json_content = if response_text.contains("data: ")
                    && (response_text.starts_with("event:") || response_text.starts_with("data:"))
                {
                    println!(
                        "🔄 [{}] Detected SSE format response, extracting JSON data",
                        server_name
                    );
                    // Extract JSON from SSE format - handle multiple possible formats:
                    // 1. "event: message\ndata: {json}\n\n"
                    // 2. "data: {json}\n\n"
                    // 3. Multiple data lines that need to be concatenated
                    let data_lines: Vec<&str> = response_text
                        .lines()
                        .filter(|line| line.starts_with("data: "))
                        .collect();

                    if !data_lines.is_empty() {
                        // Concatenate all data lines and remove "data: " prefix
                        let combined_data = data_lines
                            .iter()
                            .map(|line| line.strip_prefix("data: ").unwrap_or(line))
                            .collect::<Vec<_>>()
                            .join("");
                        println!("🔍 [{}] Extracted SSE data: {}", server_name, combined_data);
                        combined_data
                    } else {
                        println!(
                            "⚠️ [{}] SSE format detected but no data lines found",
                            server_name
                        );
                        response_text
                    }
                } else {
                    response_text
                };

                let response_json: Value = serde_json::from_str(&json_content)
                    .map_err(|e| anyhow::anyhow!("Failed to parse tools response: {}", e))?;

                println!(
                    "🔍 [{}] Tools response JSON: {}",
                    server_name, response_json
                );

                // Parse tools from response
                if let Some(result) = response_json.get("result") {
                    if let Some(tools_array) = result.get("tools").and_then(|t| t.as_array()) {
                        let parsed_tools: Vec<Tool> = tools_array
                            .iter()
                            .filter_map(|tool| {
                                if let (Some(name), Some(description)) = (
                                    tool.get("name").and_then(|n| n.as_str()),
                                    tool.get("description").and_then(|d| d.as_str()),
                                ) {
                                    Some(Tool {
                                        name: name.to_string(),
                                        description: description.to_string(),
                                        input_schema: tool
                                            .get("inputSchema")
                                            .cloned()
                                            .unwrap_or(json!({})),
                                        server_name: server_name.to_string(),
                                    })
                                } else {
                                    None
                                }
                            })
                            .collect();

                        println!(
                            "✅ [{}] Discovered {} tools via HTTP (elapsed: {:?})",
                            server_name,
                            parsed_tools.len(),
                            start_time.elapsed()
                        );

                        return Ok(parsed_tools);
                    }
                }

                return Ok(Vec::new());
            } else {
                return Err(anyhow::anyhow!("HTTP transport requires 'url' field"));
            }
        }

        // Original stdio discovery logic
        use std::process::Stdio;
        use tokio::io::{AsyncBufReadExt, AsyncWriteExt, BufReader};
        use tokio::process::Command;

        println!(
            "🔍 [{}] Command: {} {}",
            server_name,
            config.command,
            config.args.join(" ")
        );
        println!(
            "🔍 [{}] Environment variables: {:?}",
            server_name, config.env
        );

        // Debug: Check if command exists
        let command_check = std::process::Command::new("which")
            .arg(&config.command)
            .output();

        match command_check {
            Ok(output) => {
                if output.status.success() {
                    let path = String::from_utf8_lossy(&output.stdout);
                    println!("🔍 [{}] Command found at: {}", server_name, path.trim());
                } else {
                    println!(
                        "⚠️ [{}] Command '{}' not found in PATH",
                        server_name, config.command
                    );
                    println!(
                        "⚠️ [{}] Current PATH: {}",
                        server_name,
                        std::env::var("PATH").unwrap_or_default()
                    );
                }
            }
            Err(e) => {
                println!(
                    "⚠️ [{}] Failed to check command existence: {}",
                    server_name, e
                );
            }
        }

        // Check if this is a Docker-based server and ensure Docker is ready
        if config.command == "docker" {
            println!(
                "🐳 [{}] Detected Docker-based server, checking Docker readiness...",
                server_name
            );
            if let Err(e) = self.connection_pool.wait_for_docker(30).await {
                println!("⚠️ [{}] Docker readiness check failed: {}", server_name, e);
                // Continue anyway, but warn that it might not work
            }
        }

        // Spawn the server process for tool discovery only
        let mut cmd = Command::new(&config.command);
        cmd.args(&config.args)
            .stdin(Stdio::piped())
            .stdout(Stdio::piped())
            .stderr(Stdio::piped());

        // Set working directory (default to project directory if not specified)
        let config_manager = self.system_config_manager.read().await;
        let project_dir = config_manager
            .get_config_path()
            .parent()
            .unwrap_or_else(|| std::path::Path::new("."));
        let working_dir = config
            .working_directory
            .as_ref()
            .map(|wd| resolve_working_directory(wd, project_dir))
            .unwrap_or_else(|| project_dir.to_path_buf());
        cmd.current_dir(&working_dir);
        println!(
            "🔍 [{}] Setting working directory: {}",
            server_name,
            working_dir.display()
        );

        // Inherit all environment variables from parent process
        cmd.envs(std::env::vars());

        // Process environment variables with template substitution
        let template_context = TemplateContext::new(
            project_dir.to_path_buf(),
            working_dir.clone(),
            server_name.to_string(),
        );
        let processed_env = process_env_templates(&config.env, &template_context);

        // Add/override with server-specific environment variables
        for (key, value) in &processed_env {
            cmd.env(key, value);
            if !value.is_empty() {
                println!("🔧 [{}] Setting env {}={}", server_name, key, value);
            }
        }

        println!(
            "🔍 [{}] Spawning process... (elapsed: {:?})",
            server_name,
            start_time.elapsed()
        );
        let mut process = match cmd.spawn() {
            Ok(p) => {
                println!(
                    "✅ [{}] Process spawned successfully (elapsed: {:?})",
                    server_name,
                    start_time.elapsed()
                );
                p
            }
            Err(e) => {
                println!(
                    "❌ [{}] Failed to spawn process: {} (elapsed: {:?})",
                    server_name,
                    e,
                    start_time.elapsed()
                );
                return Err(e.into());
            }
        };

        let mut stdin = process.stdin.take().unwrap();
        let stdout = process.stdout.take().unwrap();
        let stderr = process.stderr.take().unwrap();

        // Spawn a task to consume stderr to prevent blocking
        let server_name_clone = server_name.to_string();
        tokio::spawn(async move {
            use tokio::io::{AsyncBufReadExt, BufReader};
            let mut stderr_reader = BufReader::new(stderr);
            let mut line = String::new();
            loop {
                line.clear();
                match stderr_reader.read_line(&mut line).await {
                    Ok(0) => break, // EOF
                    Ok(_) => {
                        if !line.trim().is_empty() {
                            println!("🔍 [{}] stderr: {}", server_name_clone, line.trim());
                        }
                    }
                    Err(e) => {
                        println!("❌ [{}] Error reading stderr: {}", server_name_clone, e);
                        break;
                    }
                }
            }
        });

        // Initialize the MCP server
        let init_request = json!({
            "jsonrpc": "2.0",
            "id": 1,
            "method": "initialize",
            "params": {
                "protocolVersion": "2024-11-05",
                "capabilities": {},
                "clientInfo": {
                                        "name": "toolman",
                    "version": "1.0.0"
                }
            }
        });

        let init_msg = format!("{}\n", serde_json::to_string(&init_request)?);
        println!(
            "🔍 [{}] Sending init request (elapsed: {:?}): {}",
            server_name,
            start_time.elapsed(),
            init_msg.trim()
        );

        if let Err(e) = stdin.write_all(init_msg.as_bytes()).await {
            println!(
                "❌ [{}] Failed to write init request: {} (elapsed: {:?})",
                server_name,
                e,
                start_time.elapsed()
            );
            return Err(e.into());
        }

        // Read initialization response
        let mut reader = BufReader::new(stdout);
        let mut line = String::new();

        println!(
            "🔍 [{}] Reading init response... (elapsed: {:?})",
            server_name,
            start_time.elapsed()
        );

        // Use configurable timeout or default
        let timeout_secs = 30; // Default timeout for all servers
        println!(
            "🔍 [{}] Using timeout of {} seconds for initialization",
            server_name, timeout_secs
        );

        // Some servers print status messages before JSON responses
        // Keep reading lines until we get valid JSON or EOF
        let mut init_attempts = 0;
        let max_init_attempts = 10; // Increased from 5

        loop {
            line.clear();
            println!(
                "🔍 [{}] Waiting for init response line {} (elapsed: {:?})",
                server_name,
                init_attempts + 1,
                start_time.elapsed()
            );

            match tokio::time::timeout(
                tokio::time::Duration::from_secs(timeout_secs),
                reader.read_line(&mut line),
            )
            .await
            {
                Ok(read_result) => match read_result {
                    Ok(bytes_read) => {
                        if bytes_read == 0 {
                            println!("❌ [{}] No more lines to read for init response (EOF) (elapsed: {:?})", server_name, start_time.elapsed());
                            return Ok(Vec::new());
                        }

                        println!(
                            "🔍 [{}] Read init line {} ({} bytes, elapsed: {:?}): {}",
                            server_name,
                            init_attempts + 1,
                            bytes_read,
                            start_time.elapsed(),
                            line.trim()
                        );

                        // Try to parse as JSON
                        if let Ok(_) = serde_json::from_str::<Value>(&line) {
                            println!(
                                "✅ [{}] Found valid JSON init response (elapsed: {:?})",
                                server_name,
                                start_time.elapsed()
                            );
                            break;
                        } else {
                            println!(
                                "🔍 [{}] Init line is not JSON, continuing... (elapsed: {:?})",
                                server_name,
                                start_time.elapsed()
                            );
                            init_attempts += 1;
                            if init_attempts >= max_init_attempts {
                                println!("⚠️ [{}] No JSON init response found after {} attempts, but continuing anyway... (elapsed: {:?})", server_name, max_init_attempts, start_time.elapsed());
                                break; // Continue without valid init response
                            }
                        }
                    }
                    Err(e) => {
                        println!(
                            "❌ [{}] Failed to read init line: {} (elapsed: {:?})",
                            server_name,
                            e,
                            start_time.elapsed()
                        );
                        return Err(e.into());
                    }
                },
                Err(_) => {
                    println!(
                        "❌ [{}] Timeout reading init line after {} seconds (elapsed: {:?})",
                        server_name,
                        timeout_secs,
                        start_time.elapsed()
                    );
                    return Ok(Vec::new());
                }
            }
        }

        // Init response parsing is now handled in the loop above

        // Send initialized notification (required by MCP protocol)
        let initialized_notification = json!({
            "jsonrpc": "2.0",
            "method": "notifications/initialized"
        });

        let initialized_msg = format!("{}\n", serde_json::to_string(&initialized_notification)?);
        println!(
            "🔍 [{}] Sending initialized notification (elapsed: {:?}): {}",
            server_name,
            start_time.elapsed(),
            initialized_msg.trim()
        );

        if let Err(e) = stdin.write_all(initialized_msg.as_bytes()).await {
            println!(
                "❌ [{}] Failed to write initialized notification: {} (elapsed: {:?})",
                server_name,
                e,
                start_time.elapsed()
            );
            return Err(e.into());
        }

        // Give server time to initialize (especially important for document-scanning servers)
        println!(
            "🔍 [{}] Waiting for server initialization (3 seconds)... (elapsed: {:?})",
            server_name,
            start_time.elapsed()
        );
        tokio::time::sleep(tokio::time::Duration::from_secs(3)).await;
        println!(
            "🔍 [{}] Server initialization wait complete (elapsed: {:?})",
            server_name,
            start_time.elapsed()
        );

        // Get tools list
        let tools_request = json!({
            "jsonrpc": "2.0",
            "id": 2,
            "method": "tools/list",
            "params": {}
        });

        let tools_msg = format!("{}\n", serde_json::to_string(&tools_request)?);
        println!(
            "🔍 [{}] Sending tools/list request (elapsed: {:?}): {}",
            server_name,
            start_time.elapsed(),
            tools_msg.trim()
        );

        if let Err(e) = stdin.write_all(tools_msg.as_bytes()).await {
            println!(
                "❌ [{}] Failed to write tools request: {} (elapsed: {:?})",
                server_name,
                e,
                start_time.elapsed()
            );
            return Err(e.into());
        }

        // Read tools response (may also have status messages before JSON)
        line.clear();
        println!(
            "🔍 [{}] Reading tools response... (elapsed: {:?})",
            server_name,
            start_time.elapsed()
        );

        // Keep reading lines until we get valid JSON or EOF
        let mut tools_attempts = 0;
        let max_tools_attempts = 10; // Increased from 5

        loop {
            line.clear();
            println!(
                "🔍 [{}] Waiting for tools response line {} (elapsed: {:?})",
                server_name,
                tools_attempts + 1,
                start_time.elapsed()
            );

            match tokio::time::timeout(
                tokio::time::Duration::from_secs(timeout_secs),
                reader.read_line(&mut line),
            )
            .await
            {
                Ok(read_result) => match read_result {
                    Ok(bytes_read) => {
                        if bytes_read == 0 {
                            println!("❌ [{}] No more lines to read for tools response (EOF) (elapsed: {:?})", server_name, start_time.elapsed());
                            return Ok(Vec::new());
                        }

                        println!(
                            "🔍 [{}] Read tools line {} ({} bytes, elapsed: {:?}): {}",
                            server_name,
                            tools_attempts + 1,
                            bytes_read,
                            start_time.elapsed(),
                            line.trim()
                        );

                        // Try to parse as JSON
                        if let Ok(_) = serde_json::from_str::<Value>(&line) {
                            println!(
                                "✅ [{}] Found valid JSON tools response (elapsed: {:?})",
                                server_name,
                                start_time.elapsed()
                            );
                            break;
                        } else {
                            println!(
                                "🔍 [{}] Tools line is not JSON, continuing... (elapsed: {:?})",
                                server_name,
                                start_time.elapsed()
                            );
                            tools_attempts += 1;
                            if tools_attempts >= max_tools_attempts {
                                println!("❌ [{}] Too many non-JSON tools lines after {} attempts, giving up (elapsed: {:?})", server_name, max_tools_attempts, start_time.elapsed());
                                return Ok(Vec::new());
                            }
                        }
                    }
                    Err(e) => {
                        println!(
                            "❌ [{}] Failed to read tools line: {} (elapsed: {:?})",
                            server_name,
                            e,
                            start_time.elapsed()
                        );
                        return Err(e.into());
                    }
                },
                Err(_) => {
                    println!(
                        "❌ [{}] Timeout reading tools line after {} seconds (elapsed: {:?})",
                        server_name,
                        timeout_secs,
                        start_time.elapsed()
                    );
                    return Ok(Vec::new());
                }
            }
        }

        let tools = if let Ok(response) = serde_json::from_str::<Value>(&line) {
            println!(
                "🔍 [{}] Parsed tools response JSON successfully",
                server_name
            );
            if let Some(result) = response.get("result") {
                println!("🔍 [{}] Found 'result' field in response", server_name);
                if let Some(tools_array) = result.get("tools").and_then(|t| t.as_array()) {
                    println!(
                        "🔍 [{}] Found 'tools' array with {} items",
                        server_name,
                        tools_array.len()
                    );
                    let parsed_tools: Vec<Tool> = tools_array
                        .iter()
                        .filter_map(|tool| {
                            if let (Some(name), Some(description)) = (
                                tool.get("name").and_then(|n| n.as_str()),
                                tool.get("description").and_then(|d| d.as_str()),
                            ) {
                                println!(
                                    "🔍 [{}] Found tool: {} - {}",
                                    server_name, name, description
                                );
                                Some(Tool {
                                    name: name.to_string(),
                                    description: description.to_string(),
                                    input_schema: tool
                                        .get("inputSchema")
                                        .cloned()
                                        .unwrap_or(json!({})),
                                    server_name: server_name.to_string(),
                                })
                            } else {
                                println!(
                                    "❌ [{}] Skipping malformed tool: {:?}",
                                    server_name, tool
                                );
                                None
                            }
                        })
                        .collect();
                    println!(
                        "🔍 [{}] Successfully parsed {} tools",
                        server_name,
                        parsed_tools.len()
                    );
                    parsed_tools
                } else {
                    println!("❌ [{}] No 'tools' array found in result", server_name);
                    println!("🔍 [{}] Result content: {:?}", server_name, result);
                    Vec::new()
                }
            } else {
                println!("❌ [{}] No 'result' field found in response", server_name);
                println!("🔍 [{}] Response content: {:?}", server_name, response);
                Vec::new()
            }
        } else {
            println!(
                "❌ [{}] Failed to parse tools response as JSON",
                server_name
            );
            println!("🔍 [{}] Raw response: {}", server_name, line);
            Vec::new()
        };

        // Kill the discovery process - we only needed it for tool discovery
        println!("🔍 [{}] Killing discovery process", server_name);
        let _ = process.kill().await;

        println!(
            "🔍 [{}] Tool discovery complete. Found {} tools",
            server_name,
            tools.len()
        );
        Ok(tools)
    }
}

/// Discover tools from SSE server with bidirectional transport
async fn discover_tools_via_sse(
    client: &reqwest::Client,
    server_name: &str,
    sse_url: &str,
    _existing_session_id: &str, // Not used, we'll get a fresh one
) -> anyhow::Result<Vec<Tool>> {
    use futures::StreamExt;
    use tokio::time::{timeout, Duration};

    println!("🚀 [{}] Starting SSE tool discovery", server_name);

    // Step 1: Open SSE connection and get session ID
    let sse_response = client
        .get(sse_url)
        .header("Accept", "text/event-stream")
        .send()
        .await
        .map_err(|e| anyhow::anyhow!("Failed to connect to SSE endpoint: {}", e))?;

    let mut body = sse_response.bytes_stream();

    // Wait for session data from SSE stream, reading multiple chunks if needed
    let mut accumulated_data = String::new();
    let session_id = loop {
        match timeout(Duration::from_secs(10), body.next()).await {
            Ok(Some(Ok(chunk))) => {
                let chunk_str = String::from_utf8_lossy(&chunk);
                accumulated_data.push_str(&chunk_str);

                println!(
                    "🔗 [{}] SSE handshake data: {}",
                    server_name,
                    chunk_str.trim()
                );

                // Try to parse session ID from accumulated data
                if let Some(data_line) = accumulated_data
                    .lines()
                    .find(|line| line.starts_with("data: "))
                {
                    let endpoint_path = data_line.strip_prefix("data: ").unwrap_or("");
                    if let Some(session_param) = endpoint_path.split("sessionId=").nth(1) {
                        break session_param.to_string();
                    }
                }

                // If we have an "event: endpoint" but no data line yet, continue reading
                if accumulated_data.contains("event: endpoint")
                    && !accumulated_data
                        .lines()
                        .any(|line| line.starts_with("data: "))
                {
                    continue;
                }

                // If we've accumulated data but can't find session ID, something's wrong
                if accumulated_data.len() > 1000 {
                    return Err(anyhow::anyhow!(
                        "Could not find sessionId in SSE data after reading {} chars",
                        accumulated_data.len()
                    ));
                }
            }
            Ok(Some(Err(e))) => return Err(anyhow::anyhow!("SSE stream error: {}", e)),
            Ok(None) => return Err(anyhow::anyhow!("SSE stream ended unexpectedly")),
            Err(_) => return Err(anyhow::anyhow!("Timeout waiting for SSE session data")),
        }
    };

    println!("✅ [{}] Got SSE session ID: {}", server_name, session_id);

    // Step 2: Prepare message endpoint
    let base_url = sse_url.trim_end_matches("/sse").trim_end_matches('/');
    let message_url = format!("{}/message?sessionId={}", base_url, session_id);

    // Step 3: Start listening for responses in background task
    let (tx, mut rx) = tokio::sync::mpsc::unbounded_channel();

    // Spawn SSE response listener
    let tx_clone = tx.clone();
    let server_name_clone = server_name.to_string();
    tokio::spawn(async move {
        let mut accumulated_data = String::new();
        let mut in_data_section = false;
        
        while let Some(chunk_result) = body.next().await {
            match chunk_result {
                Ok(chunk) => {
                    let chunk_str = String::from_utf8_lossy(&chunk);
<<<<<<< HEAD
                    println!("🔍 [{}] SSE chunk received ({} bytes):\n{}", server_name_clone, chunk.len(), chunk_str);
                    
                    let lines: Vec<&str> = chunk_str.lines().collect();
                    println!("🔍 [{}] SSE lines parsed: {:?}", server_name_clone, lines);
                    
                    for line in lines {
                        if line == "event: message" {
                            println!("✅ [{}] Found 'event: message'", server_name_clone);
                            in_data_section = true;
                            accumulated_data.clear();
                        } else if line.starts_with("data: ") && in_data_section {
                            // Accumulate data from this line
                            if let Some(json_part) = line.strip_prefix("data: ") {
                                accumulated_data.push_str(json_part);
                                println!("🔍 [{}] Accumulated {} bytes of data", server_name_clone, accumulated_data.len());
=======
                    println!(
                        "🔍 [{}] SSE chunk received ({} bytes):\n{}",
                        server_name_clone,
                        chunk.len(),
                        chunk_str
                    );

                    // Look for "event: message" followed by "data: {...}"
                    let lines: Vec<&str> = chunk_str.lines().collect();
                    println!("🔍 [{}] SSE lines parsed: {:?}", server_name_clone, lines);

                    for i in 0..lines.len() {
                        let line = lines[i];
                        if line == "event: message" && i + 1 < lines.len() {
                            println!(
                                "✅ [{}] Found 'event: message' at line {}",
                                server_name_clone, i
                            );
                            if let Some(data_line) = lines.get(i + 1) {
                                println!("🔍 [{}] Next line: '{}'", server_name_clone, data_line);
                                if let Some(json_str) = data_line.strip_prefix("data: ") {
                                    println!(
                                        "🔍 [{}] Extracted JSON: {}",
                                        server_name_clone, json_str
                                    );
                                    if let Ok(response) =
                                        serde_json::from_str::<serde_json::Value>(json_str)
                                    {
                                        println!(
                                            "📨 [{}] SSE response received and parsed successfully",
                                            server_name_clone
                                        );
                                        let _ = tx_clone.send(response);
                                    } else {
                                        println!(
                                            "❌ [{}] Failed to parse JSON: {}",
                                            server_name_clone, json_str
                                        );
                                    }
                                } else {
                                    println!(
                                        "❌ [{}] Line doesn't start with 'data: ': '{}'",
                                        server_name_clone, data_line
                                    );
                                }
>>>>>>> 05ed49f0
                            }
                        } else if line.starts_with("data: ") {
                            // Handle standalone data lines without event prefix
                            println!(
                                "🔍 [{}] Found standalone data line: '{}'",
                                server_name_clone, line
                            );
                            if let Some(json_str) = line.strip_prefix("data: ") {
<<<<<<< HEAD
                                accumulated_data = json_str.to_string();
                                println!("🔍 [{}] Set accumulated data from standalone: {}", server_name_clone, accumulated_data);
                            }
                        } else if line.trim().is_empty() && !accumulated_data.is_empty() {
                            // Empty line indicates end of SSE message, try to parse accumulated data
                            println!("🔍 [{}] End of SSE message, attempting to parse {} bytes of JSON", server_name_clone, accumulated_data.len());
                            println!("🔍 [{}] Accumulated JSON: {}", server_name_clone, accumulated_data);
                            
                            if let Ok(response) = serde_json::from_str::<serde_json::Value>(&accumulated_data) {
                                println!("📨 [{}] SSE response parsed successfully from accumulated data", server_name_clone);
                                let _ = tx_clone.send(response);
                                accumulated_data.clear();
                                in_data_section = false;
                            } else {
                                println!("❌ [{}] Failed to parse accumulated JSON: {}", server_name_clone, accumulated_data);
=======
                                println!(
                                    "🔍 [{}] Extracted JSON from standalone data: {}",
                                    server_name_clone, json_str
                                );
                                if let Ok(response) =
                                    serde_json::from_str::<serde_json::Value>(json_str)
                                {
                                    println!(
                                        "📨 [{}] SSE response received from standalone data",
                                        server_name_clone
                                    );
                                    let _ = tx_clone.send(response);
                                } else {
                                    println!(
                                        "❌ [{}] Failed to parse JSON from standalone data: {}",
                                        server_name_clone, json_str
                                    );
                                }
>>>>>>> 05ed49f0
                            }
                        } else {
                            println!("🔍 [{}] Skipping line: '{}'", server_name_clone, line);
                        }
                    }
                }
                Err(e) => {
                    println!("❌ [{}] SSE stream error: {}", server_name_clone, e);
                    break;
                }
            }
        }
    });

    // Step 4: Send MCP handshake sequence

    // 4a. Send initialize request
    println!("📤 [{}] Sending initialize request", server_name);
    let init_request = json!({
        "jsonrpc": "2.0",
        "id": 1,
        "method": "initialize",
        "params": {
            "protocolVersion": "2024-11-05",
            "capabilities": {},
            "clientInfo": {
                "name": "toolman",
                "version": "1.0.0"
            }
        }
    });

    client
        .post(&message_url)
        .header("Content-Type", "application/json")
        .json(&init_request)
        .send()
        .await
        .map_err(|e| anyhow::anyhow!("Failed to send initialize: {}", e))?;

    // Wait for initialize response
    let _init_response = timeout(Duration::from_secs(10), rx.recv())
        .await
        .map_err(|_| anyhow::anyhow!("Timeout waiting for initialize response"))?
        .ok_or_else(|| anyhow::anyhow!("Initialize response channel closed"))?;

    println!("✅ [{}] Initialize response received", server_name);

    // 4b. Send initialized notification
    println!("📤 [{}] Sending initialized notification", server_name);
    let initialized_notification = json!({
        "jsonrpc": "2.0",
        "method": "notifications/initialized"
    });

    client
        .post(&message_url)
        .header("Content-Type", "application/json")
        .json(&initialized_notification)
        .send()
        .await
        .map_err(|e| anyhow::anyhow!("Failed to send initialized: {}", e))?;

    // 4c. Send tools/list request
    println!("📤 [{}] Sending tools/list request", server_name);
    let tools_request = json!({
        "jsonrpc": "2.0",
        "id": 2,
        "method": "tools/list",
        "params": {}
    });

    client
        .post(&message_url)
        .header("Content-Type", "application/json")
        .json(&tools_request)
        .send()
        .await
        .map_err(|e| anyhow::anyhow!("Failed to send tools/list: {}", e))?;

    // Wait for tools/list response
    let tools_response = timeout(Duration::from_secs(10), rx.recv())
        .await
        .map_err(|_| anyhow::anyhow!("Timeout waiting for tools/list response"))?
        .ok_or_else(|| anyhow::anyhow!("Tools/list response channel closed"))?;

    println!("✅ [{}] Tools/list response received", server_name);

    // Step 5: Parse tools from response
    let tools: Vec<Tool> = if let Some(result) = tools_response.get("result") {
        if let Some(tools_array) = result.get("tools") {
            if let Ok(tools_vec) =
                serde_json::from_value::<Vec<serde_json::Value>>(tools_array.clone())
            {
                tools_vec
                    .into_iter()
                    .filter_map(|tool| {
                        let name = tool.get("name")?.as_str()?.to_string();
                        let description = tool
                            .get("description")
                            .and_then(|d| d.as_str())
                            .unwrap_or("")
                            .to_string();
                        let input_schema = tool.get("inputSchema").cloned().unwrap_or(json!({}));

                        Some(Tool {
                            name,
                            description,
                            input_schema,
                            server_name: server_name.to_string(),
                        })
                    })
                    .collect()
            } else {
                return Err(anyhow::anyhow!("Failed to parse tools array"));
            }
        } else {
            return Err(anyhow::anyhow!("No tools in response"));
        }
    } else {
        return Err(anyhow::anyhow!("No result in tools response"));
    };

    println!(
        "✅ [{}] Discovered {} tools via SSE",
        server_name,
        tools.len()
    );
    Ok(tools)
}

impl BridgeState {
    async fn handle_jsonrpc_request(
        &self,
        request: JsonRpcRequest,
        _headers: Option<&axum::http::HeaderMap>,
    ) -> JsonRpcResponse {
        println!(
            "🔍 DEBUG: handle_jsonrpc_request called with method: {}",
            request.method
        );
        match request.method.as_str() {
            "initialize" => {
                // Standard MCP initialization - simplified, no session complexity
                JsonRpcResponse {
                    jsonrpc: "2.0".to_string(),
                    id: request.id,
                    result: Some(json!({
                        "protocolVersion": "2024-11-05",
                        "capabilities": {
                            "tools": {
                                "listChanged": true
                            }
                        },
                        "serverInfo": {
                            "name": "toolman",
                            "version": "1.0.0"
                        }
                    })),
                    error: None,
                }
            }
            "tools/list" => {
                println!(
                    "🔍 DEBUG: tools/list handler called - returning ALL tools without filtering"
                );

                // Get ALL available tools without any filtering
                let available_tools = self.available_tools.read().await;
                let mut all_tools = Vec::new();

                println!(
                    "🔍 Returning {} tools from all servers",
                    available_tools.len()
                );

                // Add built-in toolman tools first
                all_tools.push(json!({
                    "name": "toolman_list_available_tools",
                    "description": "Get available tools and MCP client config file structure for automated config generation.",
                    "inputSchema": {
                        "type": "object",
                        "properties": {}
                    }
                }));

                // Add ALL tools from servers - no filtering
                for (prefixed_tool_name, tool) in available_tools.iter() {
                    println!("✅ Including tool: {}", prefixed_tool_name);
                    all_tools.push(json!({
                        "name": prefixed_tool_name,
                        "description": tool.description,
                        "inputSchema": tool.input_schema
                    }));
                }

                JsonRpcResponse {
                    jsonrpc: "2.0".to_string(),
                    id: request.id,
                    result: Some(json!({ "tools": all_tools })),
                    error: None,
                }
            }
            "tools/call" => {
                if let Some(params) = request.params {
                    if let Some(tool_name) = params.get("name").and_then(|v| v.as_str()) {
                        let result = {
                            // Handle built-in toolman tools first
                            if tool_name == "toolman_list_available_tools" {
                                // Generate config structure for agents
                                let available_tools = self.available_tools.read().await;
                                let config_manager = self.system_config_manager.read().await;
                                let _servers = config_manager.get_servers();

                                let mut tools_by_server = std::collections::HashMap::new();
                                for (prefixed_name, tool) in available_tools.iter() {
                                    if let Some((server_name, tool_name)) =
                                        prefixed_name.split_once('_')
                                    {
                                        tools_by_server
                                            .entry(server_name.to_string())
                                            .or_insert_with(Vec::new)
                                            .push(json!({
                                                "name": tool_name,
                                                "description": tool.description
                                            }));
                                    }
                                }

                                let config_structure = json!({
                                    "toolman_proxy_url": "http://toolman.mcp.svc.cluster.local:3000/mcp",
                                    "available_tools_by_server": tools_by_server,
                                    "config_instructions": "Use 'toolman_proxy_url' as the MCP server URL. All tools are prefixed with 'servername_toolname' format."
                                });

                                json!({
                                    "content": [{
                                        "type": "text",
                                        "text": serde_json::to_string_pretty(&config_structure).unwrap_or_else(|_| "Error formatting config".to_string())
                                    }]
                                })
                            } else {
                                // Parse prefixed tool name and forward to server
                                let config_manager = self.system_config_manager.read().await;
                                let available_servers: Vec<String> =
                                    config_manager.get_servers().keys().cloned().collect();
                                drop(config_manager);

                                match parse_tool_name_with_servers(tool_name, &available_servers) {
                                    Ok(parsed_tool) => {
                                        // Get arguments for the tool call
                                        let mut arguments =
                                            params.get("arguments").cloned().unwrap_or(json!({}));

                                        // ✨ AUTO-INJECT parameters based on working directory
                                        if let Some(working_dir) =
                                            self.current_working_dir.read().await.as_ref()
                                        {
                                            if let Some(args_obj) = arguments.as_object_mut() {
                                                // 🎯 Universal projectRoot injection (for TaskMaster, etc.)
                                                args_obj.insert(
                                                    "projectRoot".to_string(),
                                                    json!(working_dir.to_string_lossy()),
                                                );
                                                println!(
                                                    "🔧 Auto-injected projectRoot: {}",
                                                    working_dir.display()
                                                );

                                                // 🎯 Server-specific parameter injection
                                                // Note: Memory server uses environment variables, not parameters
                                                // Other servers may need specific parameter injection here
                                                match parsed_tool.server_name.as_str() {
                                                    _ => {
                                                        // No additional parameter injection needed yet
                                                        // Future servers that need working directory as parameters can be added here
                                                    }
                                                }
                                            }
                                        }

                                        // Get user working directory for context-aware server startup
                                        let user_working_dir = {
                                            let wd = self.current_working_dir.read().await;
                                            wd.clone()
                                        };

                                        // Forward to the appropriate server with user context
                                        match self
                                            .connection_pool
                                            .forward_tool_call_with_context(
                                                &parsed_tool.server_name,
                                                &parsed_tool.tool_name,
                                                arguments,
                                                user_working_dir.as_deref(),
                                            )
                                            .await
                                        {
                                            Ok(response) => {
                                                // Extract result from response or return the response directly
                                                if let Some(result) = response.get("result") {
                                                    result.clone()
                                                } else {
                                                    response
                                                }
                                            }
                                            Err(e) => {
                                                json!({
                                                    "content": [{
                                                        "type": "text",
                                                        "text": format!("❌ Error calling tool '{}'\n\n🔍 **Debug Info:**\n- Original tool name: '{}'\n- Parsed as: server='{}', tool='{}'\n- Available servers: [{}]\n- Error: {}\n\n💡 Expected format: {{server_name}}_{{tool_name}}",
                                                                       tool_name,
                                                                       tool_name,
                                                                       parsed_tool.server_name,
                                                                       parsed_tool.tool_name,
                                                                       available_servers.join(", "),
                                                                       e)
                                                    }]
                                                })
                                            }
                                        }
                                    }
                                    Err(e) => {
                                        json!({
                                            "content": [{
                                                "type": "text",
                                                "text": format!("❌ Invalid tool name format\n\n🔍 **Debug Info:**\n- Attempted tool name: '{}'\n- Parse error: {}\n- Available servers: [{}]\n- Expected format: {{server_name}}_{{tool_name}}\n\n📝 **Examples:**\n- memory_read_graph\n- git_git_status\n- task_master_ai_get_tasks",
                                                               tool_name,
                                                               e,
                                                               available_servers.join(", "))
                                            }]
                                        })
                                    }
                                }
                            }
                        };

                        JsonRpcResponse {
                            jsonrpc: "2.0".to_string(),
                            id: request.id,
                            result: Some(result),
                            error: None,
                        }
                    } else {
                        JsonRpcResponse {
                            jsonrpc: "2.0".to_string(),
                            id: request.id,
                            result: None,
                            error: Some(JsonRpcError {
                                code: -32602,
                                message: "Missing tool name".to_string(),
                            }),
                        }
                    }
                } else {
                    JsonRpcResponse {
                        jsonrpc: "2.0".to_string(),
                        id: request.id,
                        result: None,
                        error: Some(JsonRpcError {
                            code: -32602,
                            message: "Invalid params".to_string(),
                        }),
                    }
                }
            }
            _ => JsonRpcResponse {
                jsonrpc: "2.0".to_string(),
                id: request.id,
                result: None,
                error: Some(JsonRpcError {
                    code: -32601,
                    message: "Method not found".to_string(),
                }),
            },
        }
    }
}

// Liveness probe - just checks if HTTP server is alive
async fn health_check() -> Json<Value> {
    Json(json!({
        "status": "ok",
        "service": "toolman",
        "timestamp": Utc::now().to_rfc3339()
    }))
}

// Readiness probe - checks if MCP servers are available and ready
async fn readiness_check(State(state): State<BridgeState>) -> Result<Json<Value>, StatusCode> {
    let config_manager = state.system_config_manager.read().await;
    let servers = config_manager.get_servers();

    // Check if we have any servers configured
    if servers.is_empty() {
        return Err(StatusCode::SERVICE_UNAVAILABLE);
    }

    // For now, just check if servers are configured
    // TODO: In the future, we could ping each server to check actual availability
    Ok(Json(json!({
        "status": "ready",
        "service": "toolman",
        "servers_configured": servers.len(),
        "timestamp": Utc::now().to_rfc3339()
    })))
}

// Session initialization endpoint
async fn mcp_endpoint(
    State(state): State<BridgeState>,
    headers: axum::http::HeaderMap,
    Json(body): Json<Value>,
) -> Result<Json<JsonRpcResponse>, (StatusCode, Json<JsonRpcError>)> {
    if let Ok(request) = serde_json::from_value::<JsonRpcRequest>(body) {
        eprintln!("📨 Processing request: {}", request.method);
        // Simple tool aggregation - no session complexity
        let response = state.handle_jsonrpc_request(request, Some(&headers)).await;
        Ok(Json(response))
    } else {
        Err((
            StatusCode::BAD_REQUEST,
            Json(JsonRpcError {
                code: -32700,
                message: "Parse error".to_string(),
            }),
        ))
    }
}

// Client configuration endpoint - generates MCP client config with all tools disabled by default
async fn client_config_endpoint(
    State(state): State<BridgeState>,
) -> Result<Json<Value>, StatusCode> {
    let available_tools = state.available_tools.read().await;
    let config_manager = state.system_config_manager.read().await;
    let servers = config_manager.get_servers();

    // Group tools by server
    let mut tools_by_server: HashMap<String, Vec<Value>> = HashMap::new();

    for (_tool_key, tool) in available_tools.iter() {
        let server_name = &tool.server_name;
        let tool_config = json!({
            "name": tool.name,
            "description": tool.description,
            "enabled": false, // All tools disabled by default
            "inputSchema": tool.input_schema
        });

        tools_by_server
            .entry(server_name.clone())
            .or_default()
            .push(tool_config);
    }

    // Build server configurations
    let mut servers_config = json!({});

    for (server_name, server_config) in servers.iter() {
        let tools = tools_by_server
            .get(server_name)
            .cloned()
            .unwrap_or_default();

        servers_config[server_name] = json!({
            "name": server_config.name,
            "description": server_config.description,
            "transport": server_config.transport,
            "url": server_config.url,
            "enabled": true,
            "tools": tools
        });
    }

    let client_config = json!({
        "servers": servers_config,
        "metadata": {
            "generated_at": Utc::now().to_rfc3339(),
            "generator": "toolman",
            "version": env!("CARGO_PKG_VERSION"),
            "total_tools": available_tools.len(),
            "total_servers": servers.len(),
            "note": "All tools are disabled by default. Enable specific tools as needed."
        }
    });

    Ok(Json(client_config))
}

#[tokio::main]
async fn main() -> Result<()> {
    let args = Args::parse();

    // Default project_dir to current directory if not specified
    let project_dir = args.project_dir.or_else(|| {
        Some(std::env::current_dir().unwrap_or_else(|_| std::path::PathBuf::from(".")))
    });

    // Handle export-tools flag - discover tools and export to file, then exit
    if let Some(export_path) = args.export_tools {
        println!("🔍 Export mode: Discovering all tools from configured servers...");

        let state = BridgeState::new(project_dir.clone())?;

        // Discover all tools without enabling them
        let config_manager = state.system_config_manager.read().await;
        let servers = config_manager.get_servers();
        let mut all_discovered_tools = std::collections::HashMap::new();

        for (server_name, config) in servers.iter() {
            println!("🔍 Discovering tools from server: {}", server_name);
            match state.discover_server_tools(server_name, config).await {
                Ok(tools) => {
                    println!(
                        "✅ Discovered {} tools from server '{}'",
                        tools.len(),
                        server_name
                    );
                    all_discovered_tools.insert(server_name.clone(), tools);
                }
                Err(e) => {
                    println!(
                        "❌ Failed to discover tools from server '{}': {}",
                        server_name, e
                    );
                    all_discovered_tools.insert(server_name.clone(), Vec::new());
                }
            }
        }

        // Create export structure
        let export_data = serde_json::json!({
            "export_timestamp": chrono::Utc::now().to_rfc3339(),
            "total_servers": servers.len(),
            "total_tools_discovered": all_discovered_tools.values().map(|tools| tools.len()).sum::<usize>(),
            "servers": all_discovered_tools.iter().map(|(server_name, tools)| {
                let config = servers.get(server_name).unwrap();
                serde_json::json!({
                    "name": server_name,
                    "description": config.description.as_deref().unwrap_or("No description"),
                    "command": config.command,
                    "args": config.args,
                    "tools_count": tools.len(),
                    "tools": tools.iter().map(|tool| serde_json::json!({
                        "name": tool.name,
                        "description": tool.description,
                        "inputSchema": tool.input_schema
                    })).collect::<Vec<_>>()
                })
            }).collect::<Vec<_>>()
        });

        // Write to file
        std::fs::write(&export_path, serde_json::to_string_pretty(&export_data)?)?;

        println!(
            "✅ Exported {} tools from {} servers to: {}",
            export_data["total_tools_discovered"],
            export_data["total_servers"],
            export_path.display()
        );

        return Ok(());
    }

    println!("🚀 Starting MCP Tools HTTP Server on port {}", args.port);

    // Print ALL environment variables for debugging
    println!("🔍 ALL Environment Variables Available:");
    let mut env_vars: Vec<_> = std::env::vars().collect();
    env_vars.sort_by(|a, b| a.0.cmp(&b.0));

    for (key, value) in env_vars {
        // Mask potentially sensitive values but show everything
        let masked_value = if key.contains("API_KEY")
            || key.contains("TOKEN")
            || key.contains("PASSWORD")
            || key.contains("SECRET")
        {
            if value.len() > 8 {
                format!("{}...{}", &value[..4], &value[value.len() - 4..])
            } else {
                "***".to_string()
            }
        } else {
            value
        };
        println!("  {}: {}", key, masked_value);
    }
    println!("🔍 End Environment Variables\n");

    let state = BridgeState::new(project_dir)?;

    // Give the tool discovery a moment to start
    // In production, you might want to wait for discovery to complete
    tokio::time::sleep(tokio::time::Duration::from_millis(100)).await;

    let app = Router::new()
        .route("/mcp", post(mcp_endpoint))
        .route("/client-config", get(client_config_endpoint))
        .route("/health", get(health_check))
        .route("/ready", get(readiness_check))
        .layer(CorsLayer::permissive())
        .with_state(state);

    let addr = SocketAddr::from(([0, 0, 0, 0], args.port));
    let listener = tokio::net::TcpListener::bind(addr).await?;

    println!("✅ HTTP server listening on http://{}", addr);
    println!("🔗 MCP endpoint: http://{}/mcp", addr);

    axum::serve(listener, app).await?;

    Ok(())
}

/// Call a tool via SSE transport with bidirectional communication
async fn call_tool_via_sse(
    client: &reqwest::Client,
    server_name: &str,
    sse_url: &str,
    tool_name: &str,
    arguments: Value,
) -> anyhow::Result<Value> {
    use futures::StreamExt;
    use tokio::time::{timeout, Duration};

    println!("🚀 [{}] Starting SSE tool call: {}", server_name, tool_name);

    // Step 1: Open SSE connection and get session ID
    let sse_response = client
        .get(sse_url)
        .header("Accept", "text/event-stream")
        .send()
        .await
        .map_err(|e| anyhow::anyhow!("Failed to connect to SSE endpoint: {}", e))?;

    let mut body = sse_response.bytes_stream();

    // Wait for session data from SSE stream, reading multiple chunks if needed
    let mut accumulated_data = String::new();
    let session_id = loop {
        match timeout(Duration::from_secs(10), body.next()).await {
            Ok(Some(Ok(chunk))) => {
                let chunk_str = String::from_utf8_lossy(&chunk);
                accumulated_data.push_str(&chunk_str);

                println!(
                    "🔗 [{}] SSE handshake data: {}",
                    server_name,
                    chunk_str.trim()
                );

                // Try to parse session ID from accumulated data
                if let Some(data_line) = accumulated_data
                    .lines()
                    .find(|line| line.starts_with("data: "))
                {
                    let endpoint_path = data_line.strip_prefix("data: ").unwrap_or("");
                    if let Some(session_param) = endpoint_path.split("sessionId=").nth(1) {
                        break session_param.to_string();
                    }
                }

                // If we have an "event: endpoint" but no data line yet, continue reading
                if accumulated_data.contains("event: endpoint")
                    && !accumulated_data
                        .lines()
                        .any(|line| line.starts_with("data: "))
                {
                    continue;
                }

                // If we've accumulated data but can't find session ID, something's wrong
                if accumulated_data.len() > 1000 {
                    return Err(anyhow::anyhow!(
                        "Could not find sessionId in SSE data after reading {} chars",
                        accumulated_data.len()
                    ));
                }
            }
            Ok(Some(Err(e))) => return Err(anyhow::anyhow!("SSE stream error: {}", e)),
            Ok(None) => return Err(anyhow::anyhow!("SSE stream ended unexpectedly")),
            Err(_) => return Err(anyhow::anyhow!("Timeout waiting for SSE session data")),
        }
    };

    println!("✅ [{}] Got SSE session ID: {}", server_name, session_id);

    // Step 2: Prepare message endpoint
    let base_url = sse_url.trim_end_matches("/sse").trim_end_matches('/');
    let message_url = format!("{}/message?sessionId={}", base_url, session_id);

    // Step 3: Start listening for responses in background task
    let (tx, mut rx) = tokio::sync::mpsc::unbounded_channel();

    // Spawn SSE response listener
    let tx_clone = tx.clone();
    let server_name_clone = server_name.to_string();
    tokio::spawn(async move {
        let mut accumulated_data = String::new();
        let mut in_data_section = false;
        
        while let Some(chunk_result) = body.next().await {
            match chunk_result {
                Ok(chunk) => {
                    let chunk_str = String::from_utf8_lossy(&chunk);
<<<<<<< HEAD
                    println!("🔍 [{}] SSE chunk received ({} bytes):\n{}", server_name_clone, chunk.len(), chunk_str);
                    
                    let lines: Vec<&str> = chunk_str.lines().collect();
                    println!("🔍 [{}] SSE lines parsed: {:?}", server_name_clone, lines);
                    
                    for line in lines {
                        if line == "event: message" {
                            println!("✅ [{}] Found 'event: message'", server_name_clone);
                            in_data_section = true;
                            accumulated_data.clear();
                        } else if line.starts_with("data: ") && in_data_section {
                            // Accumulate data from this line
                            if let Some(json_part) = line.strip_prefix("data: ") {
                                accumulated_data.push_str(json_part);
                                println!("🔍 [{}] Accumulated {} bytes of data", server_name_clone, accumulated_data.len());
=======
                    println!(
                        "🔍 [{}] SSE chunk received ({} bytes):\n{}",
                        server_name_clone,
                        chunk.len(),
                        chunk_str
                    );

                    // Look for "event: message" followed by "data: {...}"
                    let lines: Vec<&str> = chunk_str.lines().collect();
                    println!("🔍 [{}] SSE lines parsed: {:?}", server_name_clone, lines);

                    for i in 0..lines.len() {
                        let line = lines[i];
                        if line == "event: message" && i + 1 < lines.len() {
                            println!(
                                "✅ [{}] Found 'event: message' at line {}",
                                server_name_clone, i
                            );
                            if let Some(data_line) = lines.get(i + 1) {
                                println!("🔍 [{}] Next line: '{}'", server_name_clone, data_line);
                                if let Some(json_str) = data_line.strip_prefix("data: ") {
                                    println!(
                                        "🔍 [{}] Extracted JSON: {}",
                                        server_name_clone, json_str
                                    );
                                    if let Ok(response) =
                                        serde_json::from_str::<serde_json::Value>(json_str)
                                    {
                                        println!(
                                            "📨 [{}] SSE response received and parsed successfully",
                                            server_name_clone
                                        );
                                        let _ = tx_clone.send(response);
                                    } else {
                                        println!(
                                            "❌ [{}] Failed to parse JSON: {}",
                                            server_name_clone, json_str
                                        );
                                    }
                                } else {
                                    println!(
                                        "❌ [{}] Line doesn't start with 'data: ': '{}'",
                                        server_name_clone, data_line
                                    );
                                }
>>>>>>> 05ed49f0
                            }
                        } else if line.starts_with("data: ") {
                            // Handle standalone data lines without event prefix
                            println!(
                                "🔍 [{}] Found standalone data line: '{}'",
                                server_name_clone, line
                            );
                            if let Some(json_str) = line.strip_prefix("data: ") {
<<<<<<< HEAD
                                accumulated_data = json_str.to_string();
                                println!("🔍 [{}] Set accumulated data from standalone: {}", server_name_clone, accumulated_data);
                            }
                        } else if line.trim().is_empty() && !accumulated_data.is_empty() {
                            // Empty line indicates end of SSE message, try to parse accumulated data
                            println!("🔍 [{}] End of SSE message, attempting to parse {} bytes of JSON", server_name_clone, accumulated_data.len());
                            println!("🔍 [{}] Accumulated JSON: {}", server_name_clone, accumulated_data);
                            
                            if let Ok(response) = serde_json::from_str::<serde_json::Value>(&accumulated_data) {
                                println!("📨 [{}] SSE response parsed successfully from accumulated data", server_name_clone);
                                let _ = tx_clone.send(response);
                                accumulated_data.clear();
                                in_data_section = false;
                            } else {
                                println!("❌ [{}] Failed to parse accumulated JSON: {}", server_name_clone, accumulated_data);
=======
                                println!(
                                    "🔍 [{}] Extracted JSON from standalone data: {}",
                                    server_name_clone, json_str
                                );
                                if let Ok(response) =
                                    serde_json::from_str::<serde_json::Value>(json_str)
                                {
                                    println!(
                                        "📨 [{}] SSE response received from standalone data",
                                        server_name_clone
                                    );
                                    let _ = tx_clone.send(response);
                                } else {
                                    println!(
                                        "❌ [{}] Failed to parse JSON from standalone data: {}",
                                        server_name_clone, json_str
                                    );
                                }
>>>>>>> 05ed49f0
                            }
                        } else {
                            println!("🔍 [{}] Skipping line: '{}'", server_name_clone, line);
                        }
                    }
                }
                Err(e) => {
                    println!("❌ [{}] SSE stream error: {}", server_name_clone, e);
                    break;
                }
            }
        }
    });

    // Step 4: Send MCP handshake sequence

    // 4a. Send initialize request
    let initialize_request = json!({
        "jsonrpc": "2.0",
        "id": 1,
        "method": "initialize",
        "params": {
            "protocolVersion": "2024-11-05",
            "capabilities": {},
            "clientInfo": {
                "name": "toolman",
                "version": "1.0.0"
            }
        }
    });

    let init_response = client
        .post(&message_url)
        .json(&initialize_request)
        .send()
        .await
        .map_err(|e| anyhow::anyhow!("Failed to send initialize request: {}", e))?;

    if !init_response.status().is_success() {
        return Err(anyhow::anyhow!(
            "Initialize request failed with status: {}",
            init_response.status()
        ));
    }

    // Wait for initialize response
    let _init_resp = match timeout(Duration::from_secs(10), rx.recv()).await {
        Ok(Some(response)) => response,
        Ok(None) => return Err(anyhow::anyhow!("SSE channel closed during initialize")),
        Err(_) => return Err(anyhow::anyhow!("Timeout waiting for initialize response")),
    };

    println!("✅ [{}] MCP initialize completed", server_name);

    // 4b. Send initialized notification
    let initialized_notification = json!({
        "jsonrpc": "2.0",
        "method": "notifications/initialized",
        "params": {}
    });

    let notif_response = client
        .post(&message_url)
        .json(&initialized_notification)
        .send()
        .await
        .map_err(|e| anyhow::anyhow!("Failed to send initialized notification: {}", e))?;

    if !notif_response.status().is_success() {
        return Err(anyhow::anyhow!(
            "Initialized notification failed with status: {}",
            notif_response.status()
        ));
    }

    println!("✅ [{}] MCP session established", server_name);

    // Step 5: Send the actual tool call request
    let tool_call_request = json!({
        "jsonrpc": "2.0",
        "id": 2,
        "method": "tools/call",
        "params": {
            "name": tool_name,
            "arguments": arguments
        }
    });

    println!("🔧 [{}] Sending tool call: {}", server_name, tool_name);

    let call_response = client
        .post(&message_url)
        .json(&tool_call_request)
        .send()
        .await
        .map_err(|e| anyhow::anyhow!("Failed to send tool call request: {}", e))?;

    if !call_response.status().is_success() {
        return Err(anyhow::anyhow!(
            "Tool call request failed with status: {}",
            call_response.status()
        ));
    }

    // Step 6: Wait for tool call response via SSE
    let timeout_secs = 120; // Generous timeout for all tool calls
    let tool_response = match timeout(Duration::from_secs(timeout_secs), rx.recv()).await {
        Ok(Some(response)) => response,
        Ok(None) => return Err(anyhow::anyhow!("SSE channel closed during tool call")),
        Err(_) => return Err(anyhow::anyhow!("Timeout waiting for tool call response")),
    };

    println!("✅ [{}] Tool call completed: {}", server_name, tool_name);

    Ok(tool_response)
}

#[cfg(test)]
mod tests {
    use super::*;

    #[test]
    fn test_parse_tool_name_valid() {
        // Simple case
        let result = parse_tool_name("memory_delete_entities").unwrap();
        assert_eq!(
            result,
            ParsedTool {
                server_name: "memory".to_string(),
                tool_name: "delete_entities".to_string(),
            }
        );

        // Single underscore in tool name
        let result = parse_tool_name("filesystem_read_file").unwrap();
        assert_eq!(
            result,
            ParsedTool {
                server_name: "filesystem".to_string(),
                tool_name: "read_file".to_string(),
            }
        );

        // Multiple underscores in tool name - should split at first underscore only
        let result = parse_tool_name("memory_delete_all_entities").unwrap();
        assert_eq!(
            result,
            ParsedTool {
                server_name: "memory".to_string(),
                tool_name: "delete_all_entities".to_string(),
            }
        );

        // Numbers and hyphens
        let result = parse_tool_name("server123_tool-name").unwrap();
        assert_eq!(
            result,
            ParsedTool {
                server_name: "server123".to_string(),
                tool_name: "tool-name".to_string(),
            }
        );
    }

    #[test]
    fn test_parse_tool_name_invalid() {
        // Empty string
        assert!(matches!(
            parse_tool_name(""),
            Err(ToolParseError::EmptyToolName)
        ));

        // No underscore
        assert!(matches!(
            parse_tool_name("memorydel"),
            Err(ToolParseError::InvalidFormat(_))
        ));

        // Missing server name (starts with underscore)
        assert!(matches!(
            parse_tool_name("_delete_entities"),
            Err(ToolParseError::InvalidFormat(_))
        ));

        // Missing tool name (ends with underscore)
        assert!(matches!(
            parse_tool_name("memory_"),
            Err(ToolParseError::InvalidFormat(_))
        ));

        // Only underscore
        assert!(matches!(
            parse_tool_name("_"),
            Err(ToolParseError::InvalidFormat(_))
        ));
    }

    #[test]
    fn test_parse_tool_name_edge_cases() {
        // Multiple consecutive underscores
        let result = parse_tool_name("server__tool").unwrap();
        assert_eq!(
            result,
            ParsedTool {
                server_name: "server".to_string(),
                tool_name: "_tool".to_string(),
            }
        );

        // Very long names
        let long_server = "a".repeat(100);
        let long_tool = "b".repeat(100);
        let long_name = format!("{}_{}", long_server, long_tool);
        let result = parse_tool_name(&long_name).unwrap();
        assert_eq!(
            result,
            ParsedTool {
                server_name: long_server,
                tool_name: long_tool,
            }
        );
    }
}<|MERGE_RESOLUTION|>--- conflicted
+++ resolved
@@ -18,8 +18,8 @@
 use std::collections::HashMap;
 use std::net::SocketAddr;
 use std::sync::Arc;
+use toolman::config::{TemplateContext, process_env_templates};
 use tokio::sync::RwLock;
-use toolman::config::{process_env_templates, TemplateContext};
 use toolman::config::{ServerConfig, SystemConfigManager as ConfigManager};
 use toolman::resolve_working_directory;
 use tower_http::cors::CorsLayer;
@@ -326,12 +326,17 @@
             server_name.to_string(),
         );
         let processed_env = process_env_templates(&config.env, &template_context);
-
+        
         // Add/override with server-specific environment variables
         for (key, value) in &processed_env {
             cmd.env(key, value);
             if !value.is_empty() {
-                println!("🔧 [{}] Setting env {}={}", server_name, key, value);
+                println!(
+                    "🔧 [{}] Setting env {}={}",
+                    server_name,
+                    key,
+                    value
+                );
             }
         }
 
@@ -807,7 +812,9 @@
                 // Use transport type to determine communication method
                 println!(
                     "🔍 [{}] URL: {}, transport: {}",
-                    server_name, url, config.transport
+                    server_name,
+                    url,
+                    config.transport
                 );
                 let (message_url, session_id) = if config.transport == "sse" {
                     println!(
@@ -1158,12 +1165,17 @@
             server_name.to_string(),
         );
         let processed_env = process_env_templates(&config.env, &template_context);
-
+        
         // Add/override with server-specific environment variables
         for (key, value) in &processed_env {
             cmd.env(key, value);
             if !value.is_empty() {
-                println!("🔧 [{}] Setting env {}={}", server_name, key, value);
+                println!(
+                    "🔧 [{}] Setting env {}={}",
+                    server_name,
+                    key,
+                    value
+                );
             }
         }
 
@@ -1669,8 +1681,12 @@
             match chunk_result {
                 Ok(chunk) => {
                     let chunk_str = String::from_utf8_lossy(&chunk);
-<<<<<<< HEAD
-                    println!("🔍 [{}] SSE chunk received ({} bytes):\n{}", server_name_clone, chunk.len(), chunk_str);
+                    println!(
+                        "🔍 [{}] SSE chunk received ({} bytes):\n{}",
+                        server_name_clone,
+                        chunk.len(),
+                        chunk_str
+                    );
                     
                     let lines: Vec<&str> = chunk_str.lines().collect();
                     println!("🔍 [{}] SSE lines parsed: {:?}", server_name_clone, lines);
@@ -1684,98 +1700,44 @@
                             // Accumulate data from this line
                             if let Some(json_part) = line.strip_prefix("data: ") {
                                 accumulated_data.push_str(json_part);
-                                println!("🔍 [{}] Accumulated {} bytes of data", server_name_clone, accumulated_data.len());
-=======
-                    println!(
-                        "🔍 [{}] SSE chunk received ({} bytes):\n{}",
-                        server_name_clone,
-                        chunk.len(),
-                        chunk_str
-                    );
-
-                    // Look for "event: message" followed by "data: {...}"
-                    let lines: Vec<&str> = chunk_str.lines().collect();
-                    println!("🔍 [{}] SSE lines parsed: {:?}", server_name_clone, lines);
-
-                    for i in 0..lines.len() {
-                        let line = lines[i];
-                        if line == "event: message" && i + 1 < lines.len() {
-                            println!(
-                                "✅ [{}] Found 'event: message' at line {}",
-                                server_name_clone, i
-                            );
-                            if let Some(data_line) = lines.get(i + 1) {
-                                println!("🔍 [{}] Next line: '{}'", server_name_clone, data_line);
-                                if let Some(json_str) = data_line.strip_prefix("data: ") {
-                                    println!(
-                                        "🔍 [{}] Extracted JSON: {}",
-                                        server_name_clone, json_str
-                                    );
-                                    if let Ok(response) =
-                                        serde_json::from_str::<serde_json::Value>(json_str)
-                                    {
-                                        println!(
-                                            "📨 [{}] SSE response received and parsed successfully",
-                                            server_name_clone
-                                        );
-                                        let _ = tx_clone.send(response);
-                                    } else {
-                                        println!(
-                                            "❌ [{}] Failed to parse JSON: {}",
-                                            server_name_clone, json_str
-                                        );
-                                    }
-                                } else {
-                                    println!(
-                                        "❌ [{}] Line doesn't start with 'data: ': '{}'",
-                                        server_name_clone, data_line
-                                    );
-                                }
->>>>>>> 05ed49f0
+                                println!(
+                                    "🔍 [{}] Accumulated {} bytes of data",
+                                    server_name_clone,
+                                    accumulated_data.len()
+                                );
                             }
                         } else if line.starts_with("data: ") {
                             // Handle standalone data lines without event prefix
-                            println!(
-                                "🔍 [{}] Found standalone data line: '{}'",
-                                server_name_clone, line
-                            );
+                            println!("🔍 [{}] Found standalone data line: '{}'", server_name_clone, line);
                             if let Some(json_str) = line.strip_prefix("data: ") {
-<<<<<<< HEAD
                                 accumulated_data = json_str.to_string();
-                                println!("🔍 [{}] Set accumulated data from standalone: {}", server_name_clone, accumulated_data);
+                                println!(
+                                    "🔍 [{}] Set accumulated data from standalone: {}",
+                                    server_name_clone, accumulated_data
+                                );
                             }
                         } else if line.trim().is_empty() && !accumulated_data.is_empty() {
                             // Empty line indicates end of SSE message, try to parse accumulated data
-                            println!("🔍 [{}] End of SSE message, attempting to parse {} bytes of JSON", server_name_clone, accumulated_data.len());
+                            println!(
+                                "🔍 [{}] End of SSE message, attempting to parse {} bytes of JSON",
+                                server_name_clone,
+                                accumulated_data.len()
+                            );
                             println!("🔍 [{}] Accumulated JSON: {}", server_name_clone, accumulated_data);
                             
                             if let Ok(response) = serde_json::from_str::<serde_json::Value>(&accumulated_data) {
-                                println!("📨 [{}] SSE response parsed successfully from accumulated data", server_name_clone);
+                                println!(
+                                    "📨 [{}] SSE response parsed successfully from accumulated data",
+                                    server_name_clone
+                                );
                                 let _ = tx_clone.send(response);
                                 accumulated_data.clear();
                                 in_data_section = false;
                             } else {
-                                println!("❌ [{}] Failed to parse accumulated JSON: {}", server_name_clone, accumulated_data);
-=======
                                 println!(
-                                    "🔍 [{}] Extracted JSON from standalone data: {}",
-                                    server_name_clone, json_str
+                                    "❌ [{}] Failed to parse accumulated JSON: {}",
+                                    server_name_clone, accumulated_data
                                 );
-                                if let Ok(response) =
-                                    serde_json::from_str::<serde_json::Value>(json_str)
-                                {
-                                    println!(
-                                        "📨 [{}] SSE response received from standalone data",
-                                        server_name_clone
-                                    );
-                                    let _ = tx_clone.send(response);
-                                } else {
-                                    println!(
-                                        "❌ [{}] Failed to parse JSON from standalone data: {}",
-                                        server_name_clone, json_str
-                                    );
-                                }
->>>>>>> 05ed49f0
                             }
                         } else {
                             println!("🔍 [{}] Skipping line: '{}'", server_name_clone, line);
@@ -2484,8 +2446,12 @@
             match chunk_result {
                 Ok(chunk) => {
                     let chunk_str = String::from_utf8_lossy(&chunk);
-<<<<<<< HEAD
-                    println!("🔍 [{}] SSE chunk received ({} bytes):\n{}", server_name_clone, chunk.len(), chunk_str);
+                    println!(
+                        "🔍 [{}] SSE chunk received ({} bytes):\n{}",
+                        server_name_clone,
+                        chunk.len(),
+                        chunk_str
+                    );
                     
                     let lines: Vec<&str> = chunk_str.lines().collect();
                     println!("🔍 [{}] SSE lines parsed: {:?}", server_name_clone, lines);
@@ -2499,98 +2465,44 @@
                             // Accumulate data from this line
                             if let Some(json_part) = line.strip_prefix("data: ") {
                                 accumulated_data.push_str(json_part);
-                                println!("🔍 [{}] Accumulated {} bytes of data", server_name_clone, accumulated_data.len());
-=======
-                    println!(
-                        "🔍 [{}] SSE chunk received ({} bytes):\n{}",
-                        server_name_clone,
-                        chunk.len(),
-                        chunk_str
-                    );
-
-                    // Look for "event: message" followed by "data: {...}"
-                    let lines: Vec<&str> = chunk_str.lines().collect();
-                    println!("🔍 [{}] SSE lines parsed: {:?}", server_name_clone, lines);
-
-                    for i in 0..lines.len() {
-                        let line = lines[i];
-                        if line == "event: message" && i + 1 < lines.len() {
-                            println!(
-                                "✅ [{}] Found 'event: message' at line {}",
-                                server_name_clone, i
-                            );
-                            if let Some(data_line) = lines.get(i + 1) {
-                                println!("🔍 [{}] Next line: '{}'", server_name_clone, data_line);
-                                if let Some(json_str) = data_line.strip_prefix("data: ") {
-                                    println!(
-                                        "🔍 [{}] Extracted JSON: {}",
-                                        server_name_clone, json_str
-                                    );
-                                    if let Ok(response) =
-                                        serde_json::from_str::<serde_json::Value>(json_str)
-                                    {
-                                        println!(
-                                            "📨 [{}] SSE response received and parsed successfully",
-                                            server_name_clone
-                                        );
-                                        let _ = tx_clone.send(response);
-                                    } else {
-                                        println!(
-                                            "❌ [{}] Failed to parse JSON: {}",
-                                            server_name_clone, json_str
-                                        );
-                                    }
-                                } else {
-                                    println!(
-                                        "❌ [{}] Line doesn't start with 'data: ': '{}'",
-                                        server_name_clone, data_line
-                                    );
-                                }
->>>>>>> 05ed49f0
+                                println!(
+                                    "🔍 [{}] Accumulated {} bytes of data",
+                                    server_name_clone,
+                                    accumulated_data.len()
+                                );
                             }
                         } else if line.starts_with("data: ") {
                             // Handle standalone data lines without event prefix
-                            println!(
-                                "🔍 [{}] Found standalone data line: '{}'",
-                                server_name_clone, line
-                            );
+                            println!("🔍 [{}] Found standalone data line: '{}'", server_name_clone, line);
                             if let Some(json_str) = line.strip_prefix("data: ") {
-<<<<<<< HEAD
                                 accumulated_data = json_str.to_string();
-                                println!("🔍 [{}] Set accumulated data from standalone: {}", server_name_clone, accumulated_data);
+                                println!(
+                                    "🔍 [{}] Set accumulated data from standalone: {}",
+                                    server_name_clone, accumulated_data
+                                );
                             }
                         } else if line.trim().is_empty() && !accumulated_data.is_empty() {
                             // Empty line indicates end of SSE message, try to parse accumulated data
-                            println!("🔍 [{}] End of SSE message, attempting to parse {} bytes of JSON", server_name_clone, accumulated_data.len());
+                            println!(
+                                "🔍 [{}] End of SSE message, attempting to parse {} bytes of JSON",
+                                server_name_clone,
+                                accumulated_data.len()
+                            );
                             println!("🔍 [{}] Accumulated JSON: {}", server_name_clone, accumulated_data);
                             
                             if let Ok(response) = serde_json::from_str::<serde_json::Value>(&accumulated_data) {
-                                println!("📨 [{}] SSE response parsed successfully from accumulated data", server_name_clone);
+                                println!(
+                                    "📨 [{}] SSE response parsed successfully from accumulated data",
+                                    server_name_clone
+                                );
                                 let _ = tx_clone.send(response);
                                 accumulated_data.clear();
                                 in_data_section = false;
                             } else {
-                                println!("❌ [{}] Failed to parse accumulated JSON: {}", server_name_clone, accumulated_data);
-=======
                                 println!(
-                                    "🔍 [{}] Extracted JSON from standalone data: {}",
-                                    server_name_clone, json_str
+                                    "❌ [{}] Failed to parse accumulated JSON: {}",
+                                    server_name_clone, accumulated_data
                                 );
-                                if let Ok(response) =
-                                    serde_json::from_str::<serde_json::Value>(json_str)
-                                {
-                                    println!(
-                                        "📨 [{}] SSE response received from standalone data",
-                                        server_name_clone
-                                    );
-                                    let _ = tx_clone.send(response);
-                                } else {
-                                    println!(
-                                        "❌ [{}] Failed to parse JSON from standalone data: {}",
-                                        server_name_clone, json_str
-                                    );
-                                }
->>>>>>> 05ed49f0
                             }
                         } else {
                             println!("🔍 [{}] Skipping line: '{}'", server_name_clone, line);
