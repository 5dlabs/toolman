--- conflicted
+++ resolved
@@ -1022,17 +1022,23 @@
                         }
                     });
 
-<<<<<<< HEAD
-                    println!("📤 [{}] Sending initialize request to: {}", server_name, message_url);
-                    let init_response = client
-                        .post(&message_url)
-                        .header("Accept", "application/json, text/event-stream")
-                        .json(&init_request)
-                        .send()
-                        .await
-                        .map_err(|e| anyhow::anyhow!("HTTP init request failed: {}", e))?;
-                    
-                    println!("📥 [{}] Initialize response status: {}", server_name, init_response.status());
+                println!(
+                    "📤 [{}] Sending initialize request to: {}",
+                    server_name, message_url
+                );
+                let init_response = client
+                    .post(&message_url)
+                    .header("Accept", "application/json, text/event-stream")
+                    .json(&init_request)
+                    .send()
+                    .await
+                    .map_err(|e| anyhow::anyhow!("HTTP init request failed: {}", e))?;
+
+                println!(
+                    "📥 [{}] Initialize response status: {}",
+                    server_name,
+                    init_response.status()
+                );
 
                     // Get tools list
                     json!({
@@ -1042,33 +1048,6 @@
                         "params": {}
                     })
                 };
-=======
-                println!(
-                    "📤 [{}] Sending initialize request to: {}",
-                    server_name, message_url
-                );
-                let init_response = client
-                    .post(&message_url)
-                    .header("Accept", "application/json, text/event-stream")
-                    .json(&init_request)
-                    .send()
-                    .await
-                    .map_err(|e| anyhow::anyhow!("HTTP init request failed: {}", e))?;
-
-                println!(
-                    "📥 [{}] Initialize response status: {}",
-                    server_name,
-                    init_response.status()
-                );
-
-                // Get tools list
-                let tools_request = json!({
-                    "jsonrpc": "2.0",
-                    "id": 2,
-                    "method": "tools/list",
-                    "params": {}
-                });
->>>>>>> 8e2b2c74
 
                 println!(
                     "📤 [{}] Sending tools/list request to: {}",
